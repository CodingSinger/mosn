--- conflicted
+++ resolved
@@ -681,26 +681,18 @@
 	AF_UNSPEC  = 0
 	AF_UNIX    = 1
 	AF_INET    = 2
+	AF_INET6   = 23
 	AF_NETBIOS = 17
-	AF_INET6   = 23
-	AF_IRDA    = 26
-	AF_BTH     = 32
 
 	SOCK_STREAM    = 1
 	SOCK_DGRAM     = 2
 	SOCK_RAW       = 3
-	SOCK_RDM       = 4
 	SOCK_SEQPACKET = 5
 
-	IPPROTO_IP      = 0
-	IPPROTO_ICMP    = 1
-	IPPROTO_IGMP    = 2
-	BTHPROTO_RFCOMM = 3
-	IPPROTO_TCP     = 6
-	IPPROTO_UDP     = 17
-	IPPROTO_IPV6    = 41
-	IPPROTO_ICMPV6  = 58
-	IPPROTO_RM      = 113
+	IPPROTO_IP   = 0
+	IPPROTO_IPV6 = 0x29
+	IPPROTO_TCP  = 6
+	IPPROTO_UDP  = 17
 
 	SOL_SOCKET                = 0xffff
 	SO_REUSEADDR              = 4
@@ -709,7 +701,6 @@
 	SO_BROADCAST              = 32
 	SO_LINGER                 = 128
 	SO_RCVBUF                 = 0x1002
-	SO_RCVTIMEO               = 0x1006
 	SO_SNDBUF                 = 0x1001
 	SO_UPDATE_ACCEPT_CONTEXT  = 0x700b
 	SO_UPDATE_CONNECT_CONTEXT = 0x7010
@@ -1743,47 +1734,4 @@
 	SHTDN_REASON_VALID_BIT_MASK                 = 0xc0ffffff
 
 	SHUTDOWN_NORETRY = 0x1
-<<<<<<< HEAD
-)
-
-// Flags used for GetModuleHandleEx
-const (
-	GET_MODULE_HANDLE_EX_FLAG_PIN                = 1
-	GET_MODULE_HANDLE_EX_FLAG_UNCHANGED_REFCOUNT = 2
-	GET_MODULE_HANDLE_EX_FLAG_FROM_ADDRESS       = 4
-)
-
-// MUI function flag values
-const (
-	MUI_LANGUAGE_ID                    = 0x4
-	MUI_LANGUAGE_NAME                  = 0x8
-	MUI_MERGE_SYSTEM_FALLBACK          = 0x10
-	MUI_MERGE_USER_FALLBACK            = 0x20
-	MUI_UI_FALLBACK                    = MUI_MERGE_SYSTEM_FALLBACK | MUI_MERGE_USER_FALLBACK
-	MUI_THREAD_LANGUAGES               = 0x40
-	MUI_CONSOLE_FILTER                 = 0x100
-	MUI_COMPLEX_SCRIPT_FILTER          = 0x200
-	MUI_RESET_FILTERS                  = 0x001
-	MUI_USER_PREFERRED_UI_LANGUAGES    = 0x10
-	MUI_USE_INSTALLED_LANGUAGES        = 0x20
-	MUI_USE_SEARCH_ALL_LANGUAGES       = 0x40
-	MUI_LANG_NEUTRAL_PE_FILE           = 0x100
-	MUI_NON_LANG_NEUTRAL_FILE          = 0x200
-	MUI_MACHINE_LANGUAGE_SETTINGS      = 0x400
-	MUI_FILETYPE_NOT_LANGUAGE_NEUTRAL  = 0x001
-	MUI_FILETYPE_LANGUAGE_NEUTRAL_MAIN = 0x002
-	MUI_FILETYPE_LANGUAGE_NEUTRAL_MUI  = 0x004
-	MUI_QUERY_TYPE                     = 0x001
-	MUI_QUERY_CHECKSUM                 = 0x002
-	MUI_QUERY_LANGUAGE_NAME            = 0x004
-	MUI_QUERY_RESOURCE_TYPES           = 0x008
-	MUI_FILEINFO_VERSION               = 0x001
-
-	MUI_FULL_LANGUAGE      = 0x01
-	MUI_PARTIAL_LANGUAGE   = 0x02
-	MUI_LIP_LANGUAGE       = 0x04
-	MUI_LANGUAGE_INSTALLED = 0x20
-	MUI_LANGUAGE_LICENSED  = 0x40
-=======
->>>>>>> 9d794ff8
 )