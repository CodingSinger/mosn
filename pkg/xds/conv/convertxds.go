/*
 * Licensed to the Apache Software Foundation (ASF) under one or more
 * contributor license agreements.  See the NOTICE file distributed with
 * this work for additional information regarding copyright ownership.
 * The ASF licenses this file to You under the Apache License, Version 2.0
 * (the "License"); you may not use this file except in compliance with
 * the License.  You may obtain a copy of the License at
 *
 *     http://www.apache.org/licenses/LICENSE-2.0
 *
 * Unless required by applicable law or agreed to in writing, software
 * distributed under the License is distributed on an "AS IS" BASIS,
 * WITHOUT WARRANTIES OR CONDITIONS OF ANY KIND, either express or implied.
 * See the License for the specific language governing permissions and
 * limitations under the License.
 */

package conv

import (
	"fmt"
	xdsapi "github.com/envoyproxy/go-control-plane/envoy/api/v2"
	xdsauth "github.com/envoyproxy/go-control-plane/envoy/api/v2/auth"
	xdscluster "github.com/envoyproxy/go-control-plane/envoy/api/v2/cluster"
	xdscore "github.com/envoyproxy/go-control-plane/envoy/api/v2/core"
	xdsendpoint "github.com/envoyproxy/go-control-plane/envoy/api/v2/endpoint"
	xdslistener "github.com/envoyproxy/go-control-plane/envoy/api/v2/listener"
	xdsroute "github.com/envoyproxy/go-control-plane/envoy/api/v2/route"
	xdshttpfault "github.com/envoyproxy/go-control-plane/envoy/config/filter/http/fault/v2"
	xdstype "github.com/envoyproxy/go-control-plane/envoy/type"
	"github.com/envoyproxy/go-control-plane/pkg/conversion"
	xdsconversion "github.com/envoyproxy/go-control-plane/pkg/conversion"
	xdswellknown "github.com/envoyproxy/go-control-plane/pkg/wellknown"
	jsonp "github.com/golang/protobuf/jsonpb"
	"github.com/golang/protobuf/ptypes"
	"github.com/golang/protobuf/ptypes/duration"
	structpb "github.com/golang/protobuf/ptypes/struct"
	"istio.io/api/mixer/v1/config/client"
	"mosn.io/api"
	v2 "mosn.io/mosn/pkg/config/v2"
	"mosn.io/mosn/pkg/configmanager"

	"mosn.io/mosn/pkg/featuregate"
	"mosn.io/mosn/pkg/log"
	"mosn.io/mosn/pkg/protocol"
	"mosn.io/mosn/pkg/router"
	"mosn.io/mosn/pkg/xds/v2/rds"
	"net"
	"strings"
	"time"
)

// support network filter list
var supportFilter = map[string]bool{
	xdswellknown.HTTPConnectionManager: true,
	xdswellknown.TCPProxy:              true,
	v2.RPC_PROXY:                       true,
	v2.X_PROXY:                         true,
	v2.MIXER:                           true,
}

// todo add support for rpc_proxy
var httpBaseConfig = map[string]bool{
	xdswellknown.HTTPConnectionManager: true,
}

// istio stream filter names, which is quite different from mosn
const (
	IstioFault       = "envoy.fault"
	IstioRouter      = "envoy.router"
	IstioCors        = "envoy.cors"
	MosnPayloadLimit = "mosn.payload_limit"
)

// todo add streamfilters parse
func ConvertListenerConfig(xdsListener *xdsapi.Listener) *v2.Listener {
	if !isSupport(xdsListener) {
		return nil
	}

	listenerConfig := &v2.Listener{
		ListenerConfig: v2.ListenerConfig{
			Name:           xdsListener.GetName(),
			BindToPort:     convertBindToPort(xdsListener.GetDeprecatedV1()),
			UseOriginalDst: xdsListener.GetUseOriginalDst().GetValue(),
			Inspector:      true,
			AccessLogs:     convertAccessLogs(xdsListener),
		},
<<<<<<< HEAD
		Addr:                    convertAddress(&xdsListener.Address),
=======
		Addr:                    convertAddress(xdsListener.Address),
>>>>>>> 21abf8dc
		PerConnBufferLimitBytes: xdsListener.GetPerConnectionBufferLimitBytes().GetValue(),
	}

	for _, xl := range xdsListener.GetListenerFilters() {
		if xl.Name == xdswellknown.OriginalDestination {
			listenerConfig.UseOriginalDst = true
		}
	}

<<<<<<< HEAD
	listenerConfig.ListenerFilters = convertListenerFilters(xdsListener.GetListenerFilters())
=======
	//virtual listener need none filters
	//if listenerConfig.Name == "virtual" || listenerConfig.Name == "virtualOutbound" || listenerConfig.Name == "virtualInbound" {
	//	xdsListener.FilterChains = nil
	//	return listenerConfig
	//}
>>>>>>> 21abf8dc

	listenerConfig.FilterChains = convertFilterChains(xdsListener.GetFilterChains())

	if listenerConfig.FilterChains != nil &&
		len(listenerConfig.FilterChains) == 1 &&
		listenerConfig.FilterChains[0].Filters != nil {
		listenerConfig.StreamFilters = convertStreamFilters(xdsListener.FilterChains[0].Filters[0])
	}

	return listenerConfig
}

func ConvertClustersConfig(xdsClusters []*xdsapi.Cluster) []*v2.Cluster {
	if xdsClusters == nil {
		return nil
	}
	clusters := make([]*v2.Cluster, 0, len(xdsClusters))
	for _, xdsCluster := range xdsClusters {
		cluster := &v2.Cluster{
			Name:                 xdsCluster.GetName(),
			ClusterType:          convertClusterType(xdsCluster.GetType()),
			LbType:               convertLbPolicy(xdsCluster.GetLbPolicy()),
			LBSubSetConfig:       convertLbSubSetConfig(xdsCluster.GetLbSubsetConfig()),
			MaxRequestPerConn:    xdsCluster.GetMaxRequestsPerConnection().GetValue(),
			ConnBufferLimitBytes: xdsCluster.GetPerConnectionBufferLimitBytes().GetValue(),
			HealthCheck:          convertHealthChecks(xdsCluster.GetHealthChecks()),
			CirBreThresholds:     convertCircuitBreakers(xdsCluster.GetCircuitBreakers()),
			//OutlierDetection:     convertOutlierDetection(xdsCluster.GetOutlierDetection()),
			Hosts: convertClusterHosts(xdsCluster.GetHosts()),
			Spec:  convertSpec(xdsCluster),
			TLS:   convertTLS(xdsCluster.GetTlsContext()),
		}

		if ass := xdsCluster.GetLoadAssignment(); ass != nil {
			for _, endpoints := range ass.Endpoints {
				hosts := ConvertEndpointsConfig(endpoints)
				cluster.Hosts = append(cluster.Hosts, hosts...)
			}
		}

		clusters = append(clusters, cluster)
	}

	return clusters
}

func ConvertEndpointsConfig(xdsEndpoint *xdsendpoint.LocalityLbEndpoints) []v2.Host {
	if xdsEndpoint == nil {
		return nil
	}
	hosts := make([]v2.Host, 0, len(xdsEndpoint.GetLbEndpoints()))
	for _, xdsHost := range xdsEndpoint.GetLbEndpoints() {
		var address string
		if xdsAddress, ok := xdsHost.GetEndpoint().GetAddress().GetAddress().(*xdscore.Address_SocketAddress); ok {
			if xdsPort, ok := xdsAddress.SocketAddress.GetPortSpecifier().(*xdscore.SocketAddress_PortValue); ok {
				address = fmt.Sprintf("%s:%d", xdsAddress.SocketAddress.GetAddress(), xdsPort.PortValue)
			} else if xdsPort, ok := xdsAddress.SocketAddress.GetPortSpecifier().(*xdscore.SocketAddress_NamedPort); ok {
				address = fmt.Sprintf("%s:%s", xdsAddress.SocketAddress.GetAddress(), xdsPort.NamedPort)
			} else {
				log.DefaultLogger.Warnf("unsupported port type")
				continue
			}

		} else if xdsAddress, ok := xdsHost.GetEndpoint().GetAddress().GetAddress().(*xdscore.Address_Pipe); ok {
			address = xdsAddress.Pipe.GetPath()
		} else {
			log.DefaultLogger.Warnf("unsupported address type")
			continue
		}
		host := v2.Host{
			HostConfig: v2.HostConfig{
				Address: address,
			},
			MetaData: convertMeta(xdsHost.Metadata),
		}

		if weight := xdsHost.GetLoadBalancingWeight().GetValue(); weight < configmanager.MinHostWeight {
			host.Weight = configmanager.MinHostWeight
		} else if weight > configmanager.MaxHostWeight {
			host.Weight = configmanager.MaxHostWeight
		}

		hosts = append(hosts, host)
	}
	return hosts
}

// todo: more filter type support
func isSupport(xdsListener *xdsapi.Listener) bool {
	if xdsListener == nil {
		return false
	}
	if xdsListener.Name == "virtual" || xdsListener.Name == "virtualOutbound" || xdsListener.Name == "virtualInbound" {
		return true
	}
	for _, filterChain := range xdsListener.GetFilterChains() {
		for _, filter := range filterChain.GetFilters() {
			if value, ok := supportFilter[filter.GetName()]; !ok || !value {
				return false
			}
		}
	}
	return true
}

func convertBindToPort(xdsDeprecatedV1 *xdsapi.Listener_DeprecatedV1) bool {
	if xdsDeprecatedV1 == nil || xdsDeprecatedV1.GetBindToPort() == nil {
		return true
	}
	return xdsDeprecatedV1.GetBindToPort().GetValue()
}

// todo: more filter config support
func convertAccessLogs(xdsListener *xdsapi.Listener) []v2.AccessLog {
	if xdsListener == nil {
		return nil
	}

	accessLogs := make([]v2.AccessLog, 0)
	for _, xdsFilterChain := range xdsListener.GetFilterChains() {
		for _, xdsFilter := range xdsFilterChain.GetFilters() {
			if value, ok := httpBaseConfig[xdsFilter.GetName()]; ok && value {
				filterConfig := GetHTTPConnectionManager(xdsFilter)

				for _, accConfig := range filterConfig.GetAccessLog() {
					if accConfig.Name == xdswellknown.FileAccessLog {
						als, err := GetAccessLog(accConfig)
						if err != nil {
							log.DefaultLogger.Warnf("[convertxds] [accesslog] conversion is fail %s", err)
							continue
						}
						accessLog := v2.AccessLog{
							Path:   als.GetPath(),
							Format: als.GetFormat(),
						}
						accessLogs = append(accessLogs, accessLog)
					}
				}
			} else if xdsFilter.GetName() == xdswellknown.TCPProxy {
				filterConfig := GetTcpProxy(xdsFilter)
				for _, accConfig := range filterConfig.GetAccessLog() {
					if accConfig.Name == xdswellknown.FileAccessLog {
						als, err := GetAccessLog(accConfig)
						if err != nil {
							log.DefaultLogger.Warnf("[convertxds] [accesslog] conversion is fail %s", err)
							continue
						}
						accessLog := v2.AccessLog{
							Path:   als.GetPath(),
							Format: als.GetFormat(),
						}
						accessLogs = append(accessLogs, accessLog)
					}
				}

			} else if xdsFilter.GetName() == v2.X_PROXY {
				log.DefaultLogger.Warnf("[convertxds] [accesslog] xproxy bugaijinlai")
				//filterConfig := &xdsxproxy.XProxy{}
				//xdsutil.StructToMessage(xdsFilter.GetConfig(), filterConfig)
				//for _, accConfig := range filterConfig.GetAccessLog() {
				//	if accConfig.Name == xdsutil.FileAccessLog {
				//		als := &xdsaccesslog.FileAccessLog{}
				//		xdsutil.StructToMessage(accConfig.GetConfig(), als)
				//		accessLog := v2.AccessLog{
				//			Path:   als.GetPath(),
				//			Format: als.GetFormat(),
				//		}
				//		accessLogs = append(accessLogs, accessLog)
				//	}
				//}
			} else if xdsFilter.GetName() == v2.MIXER {
				// support later
				return nil
			} else {
				log.DefaultLogger.Errorf("unsupported filter config type, filter name: %s", xdsFilter.GetName())
			}
		}
	}
	return accessLogs
}

func convertListenerFilters(listenerFilter []xdslistener.ListenerFilter) []v2.Filter {
	if listenerFilter == nil {
		return nil
	}

	filters := make([]v2.Filter, 0)
	for _, filter := range listenerFilter {
		listenerfilter := convertListenerFilter(filter.GetName(), filter.GetTypedConfig())
		if listenerfilter.Type != "" {
			log.DefaultLogger.Debugf("add a new listener filter, %v", listenerfilter.Type)
			filters = append(filters, listenerfilter)
		}
	}

	return filters
}

func convertListenerFilter(name string, s *types.Any) v2.Filter {
	filter := v2.Filter{}
	switch name {
	case v2.ORIGINALDST_LISTENER_FILTER:
		// originaldst filter don't need filter.Config
		filter.Type = name

	default:
		log.DefaultLogger.Errorf("not support %s listener filter.", name)
	}

	return filter
}

func convertStreamFilters(networkFilter *xdslistener.Filter) []v2.Filter {
	filters := make([]v2.Filter, 0)
	name := networkFilter.GetName()
	if httpBaseConfig[name] {
		filterConfig := GetHTTPConnectionManager(networkFilter)

		for _, filter := range filterConfig.GetHttpFilters() {
			streamFilter := convertStreamFilter(filter.GetName(), filter.GetConfig())
			if streamFilter.Type != "" {
				log.DefaultLogger.Debugf("add a new stream filter, %v", streamFilter.Type)
				filters = append(filters, streamFilter)
			}
		}
	} else if name == v2.X_PROXY {
		log.DefaultLogger.Warnf("[convertxds] [accesslog] xproxy bugaijinlai")
		//filterConfig := &xdsxproxy.XProxy{}
		//xdsutil.StructToMessage(networkFilter.GetConfig(), filterConfig)
		//for _, filter := range filterConfig.GetStreamFilters() {
		//	streamFilter := convertStreamFilter(filter.GetName(), filter.GetConfig())
		//	filters = append(filters, streamFilter)
		//}
	}
	return filters
}

func convertStreamFilter(name string, s *structpb.Struct) v2.Filter {
	filter := v2.Filter{}
	var err error

	switch name {
	case v2.MIXER:
		filter.Type = name
		filter.Config, err = convertMixerConfig(s)
		if err != nil {
			log.DefaultLogger.Errorf("convertMixerConfig error: %v", err)
		}
	case v2.FaultStream, IstioFault:
		filter.Type = v2.FaultStream
		// istio maybe do not contain this config, but have configs in router
		// in this case, we create a fault inject filter that do nothing
		if s == nil {
			streamFault := &v2.StreamFaultInject{}
			filter.Config, err = makeJsonMap(streamFault)
			if err != nil {
				log.DefaultLogger.Errorf("convert fault inject config error: %v", err)
			}
		} else { // common case
			filter.Config, err = convertStreamFaultInjectConfig(s)
			if err != nil {
				log.DefaultLogger.Errorf("convert fault inject config error: %v", err)
			}
		}
	case MosnPayloadLimit:
		if featuregate.Enabled(featuregate.PayLoadLimitEnable) {
			filter.Type = v2.PayloadLimit
			if s == nil {
				payloadLimitInject := &v2.StreamPayloadLimit{}
				filter.Config, err = makeJsonMap(payloadLimitInject)
				if err != nil {
					log.DefaultLogger.Errorf("convert payload limit config error: %v", err)
				}
			} else {
				//filter.Config, err = convertStreamPayloadLimitConfig(s)
				if err != nil {
					log.DefaultLogger.Errorf("convert payload limit config error: %v", err)
				}
			}
		}
	default:
	}

	return filter
}

//func convertStreamPayloadLimitConfig(s *pstruct.Struct) (map[string]interface{}, error) {
//	payloadLimitConfig := &payloadlimit.PayloadLimit{}
//	if err := conversion.StructToMessage(s, payloadLimitConfig); err != nil {
//		return nil, err
//	}
//	payloadLimitStream := &v2.StreamPayloadLimit{
//		MaxEntitySize: payloadLimitConfig.GetMaxEntitySize(),
//		HttpStatus:    payloadLimitConfig.GetHttpStatus(),
//	}
//	return makeJsonMap(payloadLimitStream)
//}

func convertStreamFaultInjectConfig(s *structpb.Struct) (map[string]interface{}, error) {
	faultConfig := &xdshttpfault.HTTPFault{}
	if err := xdsconversion.StructToMessage(s, faultConfig); err != nil {
		return nil, err
	}

	var fixed_delay time.Duration
	if d := faultConfig.Delay.GetFixedDelay(); d != nil {
		fixed_delay = time.Duration(d.Seconds)
	}

	// convert istio percentage to mosn percent
	delayPercent := convertIstioPercentage(faultConfig.Delay.GetPercentage())
	abortPercent := convertIstioPercentage(faultConfig.Abort.GetPercentage())

	streamFault := &v2.StreamFaultInject{
		Delay: &v2.DelayInject{
			DelayInjectConfig: v2.DelayInjectConfig{
				Percent: delayPercent,
				DelayDurationConfig: api.DurationConfig{
					Duration: fixed_delay,
				},
			},
		},
		Abort: &v2.AbortInject{
			Percent: abortPercent,
			Status:  int(faultConfig.Abort.GetHttpStatus()),
		},
		UpstreamCluster: faultConfig.UpstreamCluster,
		Headers:         convertHeaders(faultConfig.GetHeaders()),
	}
	return makeJsonMap(streamFault)
}

func convertIstioPercentage(percent *xdstype.FractionalPercent) uint32 {
	if percent == nil {
		return 0
	}
	switch percent.Denominator {
	case xdstype.FractionalPercent_MILLION:
		return percent.Numerator / 10000
	case xdstype.FractionalPercent_TEN_THOUSAND:
		return percent.Numerator / 100
	case xdstype.FractionalPercent_HUNDRED:
		return percent.Numerator
	}
	return percent.Numerator
}

func makeJsonMap(v interface{}) (map[string]interface{}, error) {
	b, err := json.Marshal(v)
	if err != nil {
		return nil, err
	}
	var cfg map[string]interface{}
	if err := json.Unmarshal(b, &cfg); err != nil {
		return nil, err
	}
	return cfg, nil

}

func convertMixerConfig(s *structpb.Struct) (map[string]interface{}, error) {
	mixerConfig := v2.Mixer{}
	err := conversion.StructToMessage(s, &mixerConfig.HttpClientConfig)
	if err != nil {
		return nil, err
	}

	marshaler := jsonp.Marshaler{}
	str, err := marshaler.MarshalToString(&mixerConfig.HttpClientConfig)
	if err != nil {
		return nil, err
	}

	var config map[string]interface{}
	err = json.Unmarshal([]byte(str), &config)
	if err != nil {
		return nil, err
	}
	return config, nil
}

func convertFilterChains(xdsFilterChains []*xdslistener.FilterChain) []v2.FilterChain {
	if xdsFilterChains == nil {
		return nil
	}

	var xdsFilters []*xdslistener.Filter
	var chainMatch string

	// todo Only one chain is supported now
	// if listener.type == TCP, HTTPS, TLS, Mongo, Redis, MySQL
	//      len(filterChain) = 1        TCP/Redis...
	// else if listener.type == HTTP, GRPC, UnsupportType
	//		len(filterChain) = 2  TCP & connection_manager
	// if listener.ClustnerIP == nil
	//		filterChain.append BlackHoleCluster
	// Give priority to connection_manager, followed by tcp
	for _, xdsFilterChain := range xdsFilterChains {
		xdsFilters = append(xdsFilters, xdsFilterChain.GetFilters()...)

		if xdsFilterChain.GetFilterChainMatch() != nil {
			chainMatch = xdsFilterChain.GetFilterChainMatch().String()
		}
	}

	return []v2.FilterChain{{
		FilterChainConfig: v2.FilterChainConfig{
			FilterChainMatch: chainMatch,
			Filters:          convertFilters(xdsFilters),
		},
		TLSContexts: nil,
	},
	}

}

func convertFilters(xdsFilters []*xdslistener.Filter) []v2.Filter {
	if xdsFilters == nil {
		return nil
	}

	filters := make([]v2.Filter, 0, len(xdsFilters))
	// A port supports only one protocol
	//todo support more Listener & One Listener support more Protocol
	var oneFilter *xdslistener.Filter
	for _, xdsFilter := range xdsFilters {
		if xdsFilter.Name == xdswellknown.HTTPConnectionManager {
			oneFilter = xdsFilter
			break
		} else if xdsFilter.Name == xdswellknown.TCPProxy {
			oneFilter = xdsFilter
		}
	}
	filterMaps := convertFilterConfig(oneFilter)
	for typeKey, configValue := range filterMaps {
		filters = append(filters, v2.Filter{
			typeKey,
			configValue,
		})
	}

	return filters
}

func toMap(in interface{}) map[string]interface{} {
	var out map[string]interface{}
	data, _ := json.Marshal(in)
	json.Unmarshal(data, &out)
	return out
}

// TODO: more filter config support
func convertFilterConfig(filter *xdslistener.Filter) map[string]map[string]interface{} {
	if filter == nil {
		return nil
	}

	filtersConfigParsed := make(map[string]map[string]interface{})

	var proxyConfig v2.Proxy
	var routerConfig *v2.RouterConfiguration
	var isRds bool
<<<<<<< HEAD

	if name == xdsutil.HTTPConnectionManager || name == v2.RPC_PROXY {
		filterConfig := &xdshttp.HttpConnectionManager{}
		xdsutil.StructToMessage(s, filterConfig)
		routerConfig, isRds = ConvertRouterConf(filterConfig.GetRds().GetRouteConfigName(), filterConfig.GetRouteConfig())

		if name == xdsutil.HTTPConnectionManager {
			proxyConfig = v2.Proxy{
				DownstreamProtocol: string(protocol.HTTP1),
				UpstreamProtocol:   string(protocol.HTTP1),
			}
		} else {
			// FIXME
			proxyConfig = v2.Proxy{
				DownstreamProtocol: string(protocol.Xprotocol),
				UpstreamProtocol:   string(protocol.Xprotocol),
			}
		}
	} else if name == v2.X_PROXY {
		filterConfig := &xdsxproxy.XProxy{}
		xdsutil.StructToMessage(s, filterConfig)
=======
	name := filter.GetName()
	// todo add xprotocol support
	if name == xdswellknown.HTTPConnectionManager {
		filterConfig := GetHTTPConnectionManager(filter)
>>>>>>> 21abf8dc
		routerConfig, isRds = ConvertRouterConf(filterConfig.GetRds().GetRouteConfigName(), filterConfig.GetRouteConfig())

		proxyConfig = v2.Proxy{
			DownstreamProtocol: string(protocol.Auto),
			UpstreamProtocol:   string(protocol.Auto),
		}
	} else if name == v2.X_PROXY {
		//log.DefaultLogger.Errorf("unsupported filter config, filter name: %s", name)
		//filterConfig := &xdsxproxy.XProxy{}
		//xdsutil.StructToMessage(s, filterConfig)
		//routerConfig, isRds = ConvertRouterConf(filterConfig.GetRds().GetRouteConfigName(), filterConfig.GetRouteConfig())
		//
		//proxyConfig = v2.Proxy{
		//	DownstreamProtocol: string(protocol.Xprotocol),
		//	UpstreamProtocol:   string(protocol.Xprotocol),
		//	ExtendConfig:       convertXProxyExtendConfig(filterConfig),
		//}
		return nil
	} else if name == xdswellknown.TCPProxy {
		filterConfig := GetTcpProxy(filter)
		log.DefaultLogger.Tracef("TCPProxy:filter config = %v,v1-config = %v", filterConfig, filterConfig.GetDeprecatedV1())

		d, err := ptypes.Duration(filterConfig.GetIdleTimeout())
		if err != nil {
			log.DefaultLogger.Infof("[xds] [convert] Idletimeout is nil: %s", name)
		}
		tcpProxyConfig := v2.TCPProxy{
			StatPrefix:         filterConfig.GetStatPrefix(),
			Cluster:            filterConfig.GetCluster(),
			IdleTimeout:        &d,
			MaxConnectAttempts: filterConfig.GetMaxConnectAttempts().GetValue(),
		}
		filtersConfigParsed[v2.TCP_PROXY] = toMap(tcpProxyConfig)

		return filtersConfigParsed
	} else if name == v2.MIXER {
		// support later
		return nil
	} else {
		log.DefaultLogger.Errorf("unsupported filter config, filter name: %s", name)
		return nil
	}

	var routerConfigName string

	// get connection manager filter for rds
	if routerConfig != nil {
		routerConfigName = routerConfig.RouterConfigName
		if isRds {
			rds.AppendRouterName(routerConfigName)
		} else {
			if routersMngIns := router.GetRoutersMangerInstance(); routersMngIns == nil {
				log.DefaultLogger.Errorf("xds AddOrUpdateRouters error: router manager in nil")
			} else {
				if err := routersMngIns.AddOrUpdateRouters(routerConfig); err != nil {
					log.DefaultLogger.Errorf("xds AddOrUpdateRouters error: %v", err)
				}
			}
		}
	} else {
		log.DefaultLogger.Errorf("no router config found, filter name: %s", name)
	}

	// get proxy
	proxyConfig.RouterConfigName = routerConfigName
	filtersConfigParsed[v2.DEFAULT_NETWORK_FILTER] = toMap(proxyConfig)
	return filtersConfigParsed
}

func convertCidrRange(cidr []*xdscore.CidrRange) []v2.CidrRange {
	if cidr == nil {
		return nil
	}
	cidrRanges := make([]v2.CidrRange, 0, len(cidr))
	for _, cidrRange := range cidr {
		cidrRanges = append(cidrRanges, v2.CidrRange{
			Address: cidrRange.GetAddressPrefix(),
			Length:  cidrRange.GetPrefixLen().GetValue(),
		})
	}
	return cidrRanges
}

func ConvertRouterConf(routeConfigName string, xdsRouteConfig *xdsapi.RouteConfiguration) (*v2.RouterConfiguration, bool) {
	if routeConfigName != "" {
		return &v2.RouterConfiguration{
			RouterConfigurationConfig: v2.RouterConfigurationConfig{
				RouterConfigName: routeConfigName,
			},
		}, true
	}

	if xdsRouteConfig == nil {
		return nil, false
	}

	virtualHosts := make([]*v2.VirtualHost, 0)

	for _, xdsVirtualHost := range xdsRouteConfig.GetVirtualHosts() {
		virtualHost := &v2.VirtualHost{
			Name:    xdsVirtualHost.GetName(),
			Domains: xdsVirtualHost.GetDomains(),
			Routers: convertRoutes(xdsVirtualHost.GetRoutes()),
			//RequireTLS:              xdsVirtualHost.GetRequireTls().String(),
			//VirtualClusters:         convertVirtualClusters(xdsVirtualHost.GetVirtualClusters()),
			RequestHeadersToAdd:     convertHeadersToAdd(xdsVirtualHost.GetRequestHeadersToAdd()),
			ResponseHeadersToAdd:    convertHeadersToAdd(xdsVirtualHost.GetResponseHeadersToAdd()),
			ResponseHeadersToRemove: xdsVirtualHost.GetResponseHeadersToRemove(),
		}
		virtualHosts = append(virtualHosts, virtualHost)
	}

	return &v2.RouterConfiguration{
		RouterConfigurationConfig: v2.RouterConfigurationConfig{
			RouterConfigName:        xdsRouteConfig.GetName(),
			RequestHeadersToAdd:     convertHeadersToAdd(xdsRouteConfig.GetRequestHeadersToAdd()),
			ResponseHeadersToAdd:    convertHeadersToAdd(xdsRouteConfig.GetResponseHeadersToAdd()),
			ResponseHeadersToRemove: xdsRouteConfig.GetResponseHeadersToRemove(),
		},
		VirtualHosts: virtualHosts,
	}, false
}

func convertRoutes(xdsRoutes []*xdsroute.Route) []v2.Router {
	if xdsRoutes == nil {
		return nil
	}
	routes := make([]v2.Router, 0, len(xdsRoutes))
	for _, xdsRoute := range xdsRoutes {
		if xdsRouteAction := xdsRoute.GetRoute(); xdsRouteAction != nil {
			route := v2.Router{
				RouterConfig: v2.RouterConfig{
					Match: convertRouteMatch(xdsRoute.GetMatch()),
					Route: convertRouteAction(xdsRouteAction),
					//Decorator: v2.Decorator(xdsRoute.GetDecorator().String()),
				},
				Metadata: convertMeta(xdsRoute.GetMetadata()),
			}
			route.PerFilterConfig = convertPerRouteConfig(xdsRoute.PerFilterConfig)
			routes = append(routes, route)
		} else if xdsRouteAction := xdsRoute.GetRedirect(); xdsRouteAction != nil {
			route := v2.Router{
				RouterConfig: v2.RouterConfig{
					Match: convertRouteMatch(xdsRoute.GetMatch()),
					//Redirect:  convertRedirectAction(xdsRouteAction),
					//Decorator: v2.Decorator(xdsRoute.GetDecorator().String()),
				},
				Metadata: convertMeta(xdsRoute.GetMetadata()),
			}
			route.PerFilterConfig = convertPerRouteConfig(xdsRoute.PerFilterConfig)
			routes = append(routes, route)
		} else {
			log.DefaultLogger.Errorf("unsupported route actin, just Route and Redirect support yet, ignore this route")
			continue
		}
	}
	return routes
}

func convertPerRouteConfig(xdsPerRouteConfig map[string]*structpb.Struct) map[string]interface{} {
	perRouteConfig := make(map[string]interface{}, 0)

	for key, config := range xdsPerRouteConfig {
		switch key {
		case v2.MIXER:
			// TODO: use convertMixerConfig
			var serviceConfig client.ServiceConfig
			err := conversion.StructToMessage(config, &serviceConfig)
			if err != nil {
				log.DefaultLogger.Infof("convertPerRouteConfig[%s] error: %v", v2.MIXER, err)
				continue
			}
			perRouteConfig[key] = serviceConfig
		case v2.FaultStream, IstioFault:
			cfg, err := convertStreamFaultInjectConfig(config)
			if err != nil {
				log.DefaultLogger.Infof("convertPerRouteConfig[%s] error: %v", v2.FaultStream, err)
				continue
			}
			log.DefaultLogger.Debugf("add a fault inject stream filter in router")
			perRouteConfig[v2.FaultStream] = cfg
		case v2.PayloadLimit:
			if featuregate.Enabled(featuregate.PayLoadLimitEnable) {
				//cfg, err := convertStreamPayloadLimitConfig(config)
				//if err != nil {
				//	log.DefaultLogger.Infof("convertPerRouteConfig[%s] error: %v", v2.PayloadLimit, err)
				//	continue
				//}
				//log.DefaultLogger.Debugf("add a payload limit stream filter in router")
				//perRouteConfig[v2.PayloadLimit] = cfg
			}
		default:
			log.DefaultLogger.Warnf("unknown per route config: %s", key)
		}
	}

	return perRouteConfig
}

func convertRouteMatch(xdsRouteMatch *xdsroute.RouteMatch) v2.RouterMatch {
	return v2.RouterMatch{
		Prefix: xdsRouteMatch.GetPrefix(),
		Path:   xdsRouteMatch.GetPath(),
		Regex:  xdsRouteMatch.GetRegex(),
		//CaseSensitive: xdsRouteMatch.GetCaseSensitive().GetValue(),
		//Runtime:       convertRuntime(xdsRouteMatch.GetRuntime()),
		Headers: convertHeaders(xdsRouteMatch.GetHeaders()),
	}
}

/*
func convertRuntime(xdsRuntime *xdscore.RuntimeUInt32) v2.RuntimeUInt32 {
	if xdsRuntime == nil {
		return v2.RuntimeUInt32{}
	}
	return v2.RuntimeUInt32{
		DefaultValue: xdsRuntime.GetDefaultValue(),
		RuntimeKey:   xdsRuntime.GetRuntimeKey(),
	}
}
*/

func convertHeaders(xdsHeaders []*xdsroute.HeaderMatcher) []v2.HeaderMatcher {
	if xdsHeaders == nil {
		return nil
	}
	headerMatchers := make([]v2.HeaderMatcher, 0, len(xdsHeaders))
	for _, xdsHeader := range xdsHeaders {
		headerMatcher := v2.HeaderMatcher{}
		if xdsHeader.GetRegexMatch() != "" {
			headerMatcher.Name = xdsHeader.GetName()
			headerMatcher.Value = xdsHeader.GetRegexMatch()
			headerMatcher.Regex = true
		} else {
			headerMatcher.Name = xdsHeader.GetName()
			headerMatcher.Value = xdsHeader.GetExactMatch()
			headerMatcher.Regex = false
		}

		// as pseudo headers not support when Http1.x upgrade to Http2, change pseudo headers to normal headers
		// this would be fix soon
		if strings.HasPrefix(headerMatcher.Name, ":") {
			headerMatcher.Name = headerMatcher.Name[1:]
		}
		headerMatchers = append(headerMatchers, headerMatcher)
	}
	return headerMatchers
}

func convertMeta(xdsMeta *xdscore.Metadata) api.Metadata {
	if xdsMeta == nil {
		return nil
	}
	meta := make(map[string]string, len(xdsMeta.GetFilterMetadata()))
	for key, value := range xdsMeta.GetFilterMetadata() {
		meta[key] = value.String()
	}
	return meta
}

func convertRouteAction(xdsRouteAction *xdsroute.RouteAction) v2.RouteAction {
	if xdsRouteAction == nil {
		return v2.RouteAction{}
	}
	return v2.RouteAction{
		RouterActionConfig: v2.RouterActionConfig{
			ClusterName:      xdsRouteAction.GetCluster(),
			ClusterHeader:    xdsRouteAction.GetClusterHeader(),
			WeightedClusters: convertWeightedClusters(xdsRouteAction.GetWeightedClusters()),
			RetryPolicy:      convertRetryPolicy(xdsRouteAction.GetRetryPolicy()),
			PrefixRewrite:    xdsRouteAction.GetPrefixRewrite(),
			HostRewrite:      xdsRouteAction.GetHostRewrite(),
			AutoHostRewrite:  xdsRouteAction.GetAutoHostRewrite().GetValue(),
			//RequestHeadersToAdd:     convertHeadersToAdd(xdsRouteAction.GetRequestHeadersToAdd()),
			//
			//ResponseHeadersToAdd:    convertHeadersToAdd(xdsRouteAction.GetResponseHeadersToAdd()),
			//ResponseHeadersToRemove: xdsRouteAction.GetResponseHeadersToRemove(),
		},
		MetadataMatch: convertMeta(xdsRouteAction.GetMetadataMatch()),
		Timeout:       convertTimeDurPoint2TimeDur(xdsRouteAction.GetTimeout()),
	}
}

func convertHeadersToAdd(headerValueOption []*xdscore.HeaderValueOption) []*v2.HeaderValueOption {
	if len(headerValueOption) < 1 {
		return nil
	}
	valueOptions := make([]*v2.HeaderValueOption, 0, len(headerValueOption))
	for _, opt := range headerValueOption {
		var isAppend *bool
		if opt.Append != nil {
			appendVal := opt.GetAppend().GetValue()
			isAppend = &appendVal
		}
		valueOptions = append(valueOptions, &v2.HeaderValueOption{
			Header: &v2.HeaderValue{
				Key:   opt.GetHeader().GetKey(),
				Value: opt.GetHeader().GetValue(),
			},
			Append: isAppend,
		})
	}
	return valueOptions
}

func convertTimeDurPoint2TimeDur(duration *duration.Duration) time.Duration {
	if duration == nil {
		return 0
	}
	return ConvertDuration(duration)
}

func convertWeightedClusters(xdsWeightedClusters *xdsroute.WeightedCluster) []v2.WeightedCluster {
	if xdsWeightedClusters == nil {
		return nil
	}
	weightedClusters := make([]v2.WeightedCluster, 0, len(xdsWeightedClusters.GetClusters()))
	for _, cluster := range xdsWeightedClusters.GetClusters() {
		weightedCluster := v2.WeightedCluster{
			Cluster: convertWeightedCluster(cluster),
			//RuntimeKeyPrefix: xdsWeightedClusters.GetRuntimeKeyPrefix(),
		}
		weightedClusters = append(weightedClusters, weightedCluster)
	}
	return weightedClusters
}

func convertWeightedCluster(xdsWeightedCluster *xdsroute.WeightedCluster_ClusterWeight) v2.ClusterWeight {
	if xdsWeightedCluster == nil {
		return v2.ClusterWeight{}
	}
	return v2.ClusterWeight{
		ClusterWeightConfig: v2.ClusterWeightConfig{
			Name:   xdsWeightedCluster.GetName(),
			Weight: xdsWeightedCluster.GetWeight().GetValue(),
		},
		MetadataMatch: convertMeta(xdsWeightedCluster.GetMetadataMatch()),
	}
}

func convertRetryPolicy(xdsRetryPolicy *xdsroute.RetryPolicy) *v2.RetryPolicy {
	if xdsRetryPolicy == nil {
		return &v2.RetryPolicy{}
	}
	return &v2.RetryPolicy{
		RetryPolicyConfig: v2.RetryPolicyConfig{
			RetryOn:    len(xdsRetryPolicy.GetRetryOn()) > 0,
			NumRetries: xdsRetryPolicy.GetNumRetries().GetValue(),
		},
		RetryTimeout: convertTimeDurPoint2TimeDur(xdsRetryPolicy.GetPerTryTimeout()),
	}
}

/*
func convertRedirectAction(xdsRedirectAction *xdsroute.RedirectAction) v2.RedirectAction {
	if xdsRedirectAction == nil {
		return v2.RedirectAction{}
	}
	return v2.RedirectAction{
		HostRedirect: xdsRedirectAction.GetHostRedirect(),
		PathRedirect: xdsRedirectAction.GetPathRedirect(),
		ResponseCode: uint32(xdsRedirectAction.GetResponseCode()),
	}
}
*/

/*
func convertVirtualClusters(xdsVirtualClusters []*xdsroute.VirtualCluster) []v2.VirtualCluster {
	if xdsVirtualClusters == nil {
		return nil
	}
	virtualClusters := make([]v2.VirtualCluster, 0, len(xdsVirtualClusters))
	for _, xdsVirtualCluster := range xdsVirtualClusters {
		virtualCluster := v2.VirtualCluster{
			Pattern: xdsVirtualCluster.GetPattern(),
			Name:    xdsVirtualCluster.GetName(),
			Method:  xdsVirtualCluster.GetMethod().String(),
		}
		virtualClusters = append(virtualClusters, virtualCluster)
	}
	return virtualClusters
}
*/

func convertAddress(xdsAddress *xdscore.Address) net.Addr {
	if xdsAddress == nil {
		return nil
	}
	var address string
	if addr, ok := xdsAddress.GetAddress().(*xdscore.Address_SocketAddress); ok {
		if xdsPort, ok := addr.SocketAddress.GetPortSpecifier().(*xdscore.SocketAddress_PortValue); ok {
			address = fmt.Sprintf("%s:%d", addr.SocketAddress.GetAddress(), xdsPort.PortValue)
		} else {
			log.DefaultLogger.Warnf("only port value supported")
			return nil
		}
	} else {
		log.DefaultLogger.Errorf("only SocketAddress supported")
		return nil
	}

	tcpAddr, err := net.ResolveTCPAddr("tcp", address)
	if err != nil {
		log.DefaultLogger.Errorf("Invalid address: %v", err)
		return nil
	}
	return tcpAddr
}

func convertClusterType(xdsClusterType xdsapi.Cluster_DiscoveryType) v2.ClusterType {
	switch xdsClusterType {
	case xdsapi.Cluster_STATIC:
		return v2.SIMPLE_CLUSTER
	case xdsapi.Cluster_STRICT_DNS:
	case xdsapi.Cluster_LOGICAL_DNS:
	case xdsapi.Cluster_EDS:
		return v2.EDS_CLUSTER
	case xdsapi.Cluster_ORIGINAL_DST:
	}
	//log.DefaultLogger.Fatalf("unsupported cluster type: %s, exchange to SIMPLE_CLUSTER", xdsClusterType.String())
	return v2.SIMPLE_CLUSTER
}

func convertLbPolicy(xdsLbPolicy xdsapi.Cluster_LbPolicy) v2.LbType {
	switch xdsLbPolicy {
	case xdsapi.Cluster_ROUND_ROBIN:
		return v2.LB_ROUNDROBIN
	case xdsapi.Cluster_LEAST_REQUEST:
	case xdsapi.Cluster_RING_HASH:
	case xdsapi.Cluster_RANDOM:
		return v2.LB_RANDOM
	case xdsapi.Cluster_ORIGINAL_DST_LB:
	case xdsapi.Cluster_MAGLEV:
	}
	//log.DefaultLogger.Fatalf("unsupported lb policy: %s, exchange to LB_RANDOM", xdsLbPolicy.String())
	return v2.LB_RANDOM
}

func convertLbSubSetConfig(xdsLbSubsetConfig *xdsapi.Cluster_LbSubsetConfig) v2.LBSubsetConfig {
	if xdsLbSubsetConfig == nil {
		return v2.LBSubsetConfig{}
	}
	return v2.LBSubsetConfig{
		FallBackPolicy:  uint8(xdsLbSubsetConfig.GetFallbackPolicy()),
		DefaultSubset:   convertTypesStruct(xdsLbSubsetConfig.GetDefaultSubset()),
		SubsetSelectors: convertSubsetSelectors(xdsLbSubsetConfig.GetSubsetSelectors()),
	}
}

func convertTypesStruct(s *structpb.Struct) map[string]string {
	if s == nil {
		return nil
	}
	meta := make(map[string]string, len(s.GetFields()))
	for key, value := range s.GetFields() {
		meta[key] = value.String()
	}
	return meta
}

func convertSubsetSelectors(xdsSubsetSelectors []*xdsapi.Cluster_LbSubsetConfig_LbSubsetSelector) [][]string {
	if xdsSubsetSelectors == nil {
		return nil
	}
	subsetSelectors := make([][]string, 0, len(xdsSubsetSelectors))
	for _, xdsSubsetSelector := range xdsSubsetSelectors {
		subsetSelectors = append(subsetSelectors, xdsSubsetSelector.GetKeys())
	}
	return subsetSelectors
}

func convertHealthChecks(xdsHealthChecks []*xdscore.HealthCheck) v2.HealthCheck {
	if xdsHealthChecks == nil || len(xdsHealthChecks) == 0 || xdsHealthChecks[0] == nil {
		return v2.HealthCheck{}
	}

	return v2.HealthCheck{
		HealthCheckConfig: v2.HealthCheckConfig{
			HealthyThreshold:   xdsHealthChecks[0].GetHealthyThreshold().GetValue(),
			UnhealthyThreshold: xdsHealthChecks[0].GetUnhealthyThreshold().GetValue(),
		},
		Timeout:        ConvertDuration(xdsHealthChecks[0].GetTimeout()),
		Interval:       ConvertDuration(xdsHealthChecks[0].GetInterval()),
		IntervalJitter: ConvertDuration(xdsHealthChecks[0].GetIntervalJitter()),
	}
}

func convertCircuitBreakers(xdsCircuitBreaker *xdscluster.CircuitBreakers) v2.CircuitBreakers {
	if xdsCircuitBreaker == nil {
		return v2.CircuitBreakers{}
	}
	thresholds := make([]v2.Thresholds, 0, len(xdsCircuitBreaker.GetThresholds()))
	for _, xdsThreshold := range xdsCircuitBreaker.GetThresholds() {
		threshold := v2.Thresholds{
			MaxConnections:     xdsThreshold.GetMaxConnections().GetValue(),
			MaxPendingRequests: xdsThreshold.GetMaxPendingRequests().GetValue(),
			MaxRequests:        xdsThreshold.GetMaxRequests().GetValue(),
			MaxRetries:         xdsThreshold.GetMaxRetries().GetValue(),
		}
		thresholds = append(thresholds, threshold)
	}
	return v2.CircuitBreakers{
		Thresholds: thresholds,
	}
}

/*
func convertOutlierDetection(xdsOutlierDetection *xdscluster.OutlierDetection) v2.OutlierDetection {
	if xdsOutlierDetection == nil || xdsOutlierDetection.Size() == 0 {
		return v2.OutlierDetection{}
	}
	return v2.OutlierDetection{
		Consecutive5xx:                     xdsOutlierDetection.GetConsecutive_5Xx().GetValue(),
		Interval:                           convertDuration(xdsOutlierDetection.GetInterval()),
		BaseEjectionTime:                   convertDuration(xdsOutlierDetection.GetBaseEjectionTime()),
		MaxEjectionPercent:                 xdsOutlierDetection.GetMaxEjectionPercent().GetValue(),
		ConsecutiveGatewayFailure:          xdsOutlierDetection.GetEnforcingConsecutive_5Xx().GetValue(),
		EnforcingConsecutive5xx:            xdsOutlierDetection.GetConsecutive_5Xx().GetValue(),
		EnforcingConsecutiveGatewayFailure: xdsOutlierDetection.GetEnforcingConsecutiveGatewayFailure().GetValue(),
		EnforcingSuccessRate:               xdsOutlierDetection.GetEnforcingSuccessRate().GetValue(),
		SuccessRateMinimumHosts:            xdsOutlierDetection.GetSuccessRateMinimumHosts().GetValue(),
		SuccessRateRequestVolume:           xdsOutlierDetection.GetSuccessRateRequestVolume().GetValue(),
		SuccessRateStdevFactor:             xdsOutlierDetection.GetSuccessRateStdevFactor().GetValue(),
	}
}
*/

func convertSpec(xdsCluster *xdsapi.Cluster) v2.ClusterSpecInfo {
	if xdsCluster == nil || xdsCluster.GetEdsClusterConfig() == nil {
		return v2.ClusterSpecInfo{}
	}
	specs := make([]v2.SubscribeSpec, 0, 1)
	spec := v2.SubscribeSpec{
		ServiceName: xdsCluster.GetEdsClusterConfig().GetServiceName(),
	}
	specs = append(specs, spec)
	return v2.ClusterSpecInfo{
		Subscribes: specs,
	}
}

func convertClusterHosts(xdsHosts []*xdscore.Address) []v2.Host {
	if xdsHosts == nil {
		return nil
	}
	hostsWithMetaData := make([]v2.Host, 0, len(xdsHosts))
	for _, xdsHost := range xdsHosts {
		hostWithMetaData := v2.Host{
			HostConfig: v2.HostConfig{
				Address: convertAddress(xdsHost).String(),
			},
		}
		hostsWithMetaData = append(hostsWithMetaData, hostWithMetaData)
	}
	return hostsWithMetaData
}

func convertTLS(xdsTLSContext interface{}) v2.TLSConfig {
	var config v2.TLSConfig
	var isDownstream bool
	var isSdsMode bool
	var common *xdsauth.CommonTlsContext

	if xdsTLSContext == nil {
		return config
	}
	if context, ok := xdsTLSContext.(*xdsauth.DownstreamTlsContext); ok {
		if context.GetRequireClientCertificate() != nil {
			config.VerifyClient = context.GetRequireClientCertificate().GetValue()
		}
		common = context.GetCommonTlsContext()
		isDownstream = true
	} else if context, ok := xdsTLSContext.(*xdsauth.UpstreamTlsContext); ok {
		config.ServerName = context.GetSni()
		common = context.GetCommonTlsContext()
		isDownstream = false
	}
	if common == nil {
		return config
	}
	// Currently only a single certificate is supported
	if common.GetTlsCertificates() != nil {
		for _, cert := range common.GetTlsCertificates() {
			if cert.GetCertificateChain() != nil && cert.GetPrivateKey() != nil {
				// use GetFilename to get the cert's path
				config.CertChain = cert.GetCertificateChain().GetFilename()
				config.PrivateKey = cert.GetPrivateKey().GetFilename()
			}
		}
	} else if tlsCertSdsConfig := common.GetTlsCertificateSdsSecretConfigs(); tlsCertSdsConfig != nil && len(tlsCertSdsConfig) > 0 {
		isSdsMode = true
		if validationContext, ok := common.GetValidationContextType().(*xdsauth.CommonTlsContext_CombinedValidationContext); ok {
			config.SdsConfig.CertificateConfig = &v2.SecretConfigWrapper{Config: tlsCertSdsConfig[0]}
			config.SdsConfig.ValidationConfig = &v2.SecretConfigWrapper{Config: validationContext.CombinedValidationContext.GetValidationContextSdsSecretConfig()}
		}
	}

	if common.GetValidationContext() != nil && common.GetValidationContext().GetTrustedCa() != nil {
		config.CACert = common.GetValidationContext().GetTrustedCa().String()
	}
	if common.GetAlpnProtocols() != nil {
		config.ALPN = strings.Join(common.GetAlpnProtocols(), ",")
	}
	param := common.GetTlsParams()
	if param != nil {
		if param.GetCipherSuites() != nil {
			config.CipherSuites = strings.Join(param.GetCipherSuites(), ":")
		}
		if param.GetEcdhCurves() != nil {
			config.EcdhCurves = strings.Join(param.GetEcdhCurves(), ",")
		}
		config.MinVersion = xdsauth.TlsParameters_TlsProtocol_name[int32(param.GetTlsMinimumProtocolVersion())]
		config.MaxVersion = xdsauth.TlsParameters_TlsProtocol_name[int32(param.GetTlsMaximumProtocolVersion())]
	}

	if !isSdsMode && isDownstream && (config.CertChain == "" || config.PrivateKey == "") {
		log.DefaultLogger.Errorf("tls_certificates are required in downstream tls_context")
		config.Status = false
		return config
	}

	config.Status = true
	return config
}

func convertFilter(filter *v2.Filter) {

}<|MERGE_RESOLUTION|>--- conflicted
+++ resolved
@@ -86,11 +86,7 @@
 			Inspector:      true,
 			AccessLogs:     convertAccessLogs(xdsListener),
 		},
-<<<<<<< HEAD
-		Addr:                    convertAddress(&xdsListener.Address),
-=======
 		Addr:                    convertAddress(xdsListener.Address),
->>>>>>> 21abf8dc
 		PerConnBufferLimitBytes: xdsListener.GetPerConnectionBufferLimitBytes().GetValue(),
 	}
 
@@ -100,15 +96,13 @@
 		}
 	}
 
-<<<<<<< HEAD
-	listenerConfig.ListenerFilters = convertListenerFilters(xdsListener.GetListenerFilters())
-=======
 	//virtual listener need none filters
 	//if listenerConfig.Name == "virtual" || listenerConfig.Name == "virtualOutbound" || listenerConfig.Name == "virtualInbound" {
 	//	xdsListener.FilterChains = nil
 	//	return listenerConfig
 	//}
->>>>>>> 21abf8dc
+
+	listenerConfig.ListenerFilters = convertListenerFilters(xdsListener.GetListenerFilters())
 
 	listenerConfig.FilterChains = convertFilterChains(xdsListener.GetFilterChains())
 
@@ -290,37 +284,6 @@
 	return accessLogs
 }
 
-func convertListenerFilters(listenerFilter []xdslistener.ListenerFilter) []v2.Filter {
-	if listenerFilter == nil {
-		return nil
-	}
-
-	filters := make([]v2.Filter, 0)
-	for _, filter := range listenerFilter {
-		listenerfilter := convertListenerFilter(filter.GetName(), filter.GetTypedConfig())
-		if listenerfilter.Type != "" {
-			log.DefaultLogger.Debugf("add a new listener filter, %v", listenerfilter.Type)
-			filters = append(filters, listenerfilter)
-		}
-	}
-
-	return filters
-}
-
-func convertListenerFilter(name string, s *types.Any) v2.Filter {
-	filter := v2.Filter{}
-	switch name {
-	case v2.ORIGINALDST_LISTENER_FILTER:
-		// originaldst filter don't need filter.Config
-		filter.Type = name
-
-	default:
-		log.DefaultLogger.Errorf("not support %s listener filter.", name)
-	}
-
-	return filter
-}
-
 func convertStreamFilters(networkFilter *xdslistener.Filter) []v2.Filter {
 	filters := make([]v2.Filter, 0)
 	name := networkFilter.GetName()
@@ -571,34 +534,10 @@
 	var proxyConfig v2.Proxy
 	var routerConfig *v2.RouterConfiguration
 	var isRds bool
-<<<<<<< HEAD
-
-	if name == xdsutil.HTTPConnectionManager || name == v2.RPC_PROXY {
-		filterConfig := &xdshttp.HttpConnectionManager{}
-		xdsutil.StructToMessage(s, filterConfig)
-		routerConfig, isRds = ConvertRouterConf(filterConfig.GetRds().GetRouteConfigName(), filterConfig.GetRouteConfig())
-
-		if name == xdsutil.HTTPConnectionManager {
-			proxyConfig = v2.Proxy{
-				DownstreamProtocol: string(protocol.HTTP1),
-				UpstreamProtocol:   string(protocol.HTTP1),
-			}
-		} else {
-			// FIXME
-			proxyConfig = v2.Proxy{
-				DownstreamProtocol: string(protocol.Xprotocol),
-				UpstreamProtocol:   string(protocol.Xprotocol),
-			}
-		}
-	} else if name == v2.X_PROXY {
-		filterConfig := &xdsxproxy.XProxy{}
-		xdsutil.StructToMessage(s, filterConfig)
-=======
 	name := filter.GetName()
 	// todo add xprotocol support
 	if name == xdswellknown.HTTPConnectionManager {
 		filterConfig := GetHTTPConnectionManager(filter)
->>>>>>> 21abf8dc
 		routerConfig, isRds = ConvertRouterConf(filterConfig.GetRds().GetRouteConfigName(), filterConfig.GetRouteConfig())
 
 		proxyConfig = v2.Proxy{
@@ -722,7 +661,7 @@
 	}, false
 }
 
-func convertRoutes(xdsRoutes []*xdsroute.Route) []v2.Router {
+func convertRoutes(xdsRoutes []xdsroute.Route) []v2.Router {
 	if xdsRoutes == nil {
 		return nil
 	}
@@ -1092,6 +1031,9 @@
 	}
 	thresholds := make([]v2.Thresholds, 0, len(xdsCircuitBreaker.GetThresholds()))
 	for _, xdsThreshold := range xdsCircuitBreaker.GetThresholds() {
+		if xdsThreshold.Size() == 0 {
+			continue
+		}
 		threshold := v2.Thresholds{
 			MaxConnections:     xdsThreshold.GetMaxConnections().GetValue(),
 			MaxPendingRequests: xdsThreshold.GetMaxPendingRequests().GetValue(),
@@ -1222,8 +1164,4 @@
 
 	config.Status = true
 	return config
-}
-
-func convertFilter(filter *v2.Filter) {
-
 }