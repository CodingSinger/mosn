--- conflicted
+++ resolved
@@ -55,11 +55,7 @@
 		return clusterMangerInstance
 	}
 	protocolConnPool := sync.Map{}
-<<<<<<< HEAD
-	for k, _ := range types.ConnPoolFactories {
-=======
 	for k := range types.ConnPoolFactories {
->>>>>>> a1c77ade
 		protocolConnPool.Store(k, &sync.Map{})
 	}
 
@@ -304,13 +300,8 @@
 
 		value, _ := cm.protocolConnPool.Load(protocol)
 
-<<<<<<< HEAD
-		connPool := value.(*sync.Map)
-		if connPool, ok := connPool.Load(addr); ok {
-=======
 		connectionPool := value.(*sync.Map)
 		if connPool, ok := connectionPool.Load(addr); ok {
->>>>>>> a1c77ade
 			return connPool.(types.ConnectionPool)
 		}
 		if factory, ok := proxy.ConnNewPoolFactories[protocol]; ok {
