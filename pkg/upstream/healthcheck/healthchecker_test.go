--- conflicted
+++ resolved
@@ -62,11 +62,8 @@
 	result := &testResult{
 		results: map[string]*testCounter{},
 	}
-<<<<<<< HEAD
-=======
 	// add common callbacks
 	RegisterCommonCallbacks("test", result.testCallback)
->>>>>>> c0f0bcb3
 	testCases := []testCase{
 		testCase{
 			ServiceName: "test_success",
@@ -187,10 +184,7 @@
 				HealthyThreshold:   1,
 				UnhealthyThreshold: 1,
 				ServiceName:        tc.ServiceName,
-<<<<<<< HEAD
-=======
 				CommonCallbacks:    []string{"test"},
->>>>>>> c0f0bcb3
 			},
 			Interval: interval,
 		}
@@ -204,10 +198,6 @@
 			},
 		}
 		hc := CreateHealthCheck(cfg, cluster)
-<<<<<<< HEAD
-		hc.AddHostCheckCompleteCb(result.testCallback)
-=======
->>>>>>> c0f0bcb3
 		hc.Start()
 		tc.running(tc.host)
 		hc.Stop()
