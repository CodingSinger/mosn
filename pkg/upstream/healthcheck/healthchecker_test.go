/*
 * Licensed to the Apache Software Foundation (ASF) under one or more
 * contributor license agreements.  See the NOTICE file distributed with
 * this work for additional information regarding copyright ownership.
 * The ASF licenses this file to You under the Apache License, Version 2.0
 * (the "License"); you may not use this file except in compliance with
 * the License.  You may obtain a copy of the License at
 *
 *     http://www.apache.org/licenses/LICENSE-2.0
 *
 * Unless required by applicable law or agreed to in writing, software
 * distributed under the License is distributed on an "AS IS" BASIS,
 * WITHOUT WARRANTIES OR CONDITIONS OF ANY KIND, either express or implied.
 * See the License for the specific language governing permissions and
 * limitations under the License.
 */

package healthcheck

import (
	"fmt"
	"sync/atomic"
	"testing"
	"time"

<<<<<<< HEAD
	"mosn.io/mosn/pkg/api/v2"
=======
	v2 "mosn.io/mosn/pkg/api/v2"
>>>>>>> d33729a6
	"mosn.io/mosn/pkg/log"
	"mosn.io/mosn/pkg/types"
)

type testCounter struct {
	changed   uint32
	unchanged uint32
}
type testResult struct {
	results map[string]*testCounter
}

func (r *testResult) testCallback(host types.Host, changed bool, isHealthy bool) {
	addr := host.AddressString()
	c, ok := r.results[addr]
	if !ok {
		c = &testCounter{}
		r.results[addr] = c
	}
	if changed {
		atomic.AddUint32(&c.changed, 1)
	} else {
		atomic.AddUint32(&c.unchanged, 1)
	}
}

type testCase struct {
	ServiceName string               // ServiceName is used to diff stats
	host        *mockHost            // mock host to check health
	running     func(host *mockHost) // running function, usually just wait some times
	verify      func(hc *healthChecker) error
}

func TestHealthCheck(t *testing.T) {
	log.InitDefaultLogger("", log.DEBUG)
	interval := 500 * time.Millisecond
	firstInterval = interval
	RegisterSessionFactory(types.ProtocolName("test"), &mockSessionFactory{})
	result := &testResult{
		results: map[string]*testCounter{},
	}
	// add common callbacks
	RegisterCommonCallbacks("test", result.testCallback)
	testCases := []testCase{
		testCase{
			ServiceName: "test_success",
			host: &mockHost{
				addr:   "test_success",
				status: true,
			},
			running: func(*mockHost) {
				time.Sleep(5 * interval)
			},
			verify: func(hc *healthChecker) error {
				// verify, sleep 5 intervals, at least 4 health check
				cbCounter := result.results["test_success"]
				unchanged := atomic.LoadUint32(&cbCounter.unchanged)
				if unchanged < 4 {
					return fmt.Errorf("do not call enough callbacks %d", unchanged)
				}
				if !(hc.stats.attempt.Count() >= 4 &&
					hc.stats.success.Count() >= 4 &&
					hc.stats.failure.Count() == 0 &&
					hc.stats.healthy.Value() == 1) {
					return fmt.Errorf("stats not expected, %d, %d, %d, %d", hc.stats.attempt.Count(), hc.stats.success.Count(),
						hc.stats.failure.Count(), hc.stats.healthy.Value())
				}
				return nil
			},
		},
		testCase{
			ServiceName: "test_fail",
			host: &mockHost{
				addr:   "test_fail",
				status: false,
			},
			running: func(*mockHost) {
				time.Sleep(5 * interval)
			},

			verify: func(hc *healthChecker) error {
				// verify, sleep 5 intervals, at least 4 health check
				// check fail, expected 1 changed
				cbCounter := result.results["test_fail"]
				changed := atomic.LoadUint32(&cbCounter.changed)
				unchanged := atomic.LoadUint32(&cbCounter.unchanged)
				if changed != 1 || changed+unchanged < 4 {
					return fmt.Errorf("do not call enough callbacks %d, %d", changed, unchanged+changed)
				}
				if !(hc.stats.attempt.Count() >= 4 &&
					hc.stats.success.Count() == 0 &&
					hc.stats.failure.Count() >= 4 &&
					hc.stats.activeFailure.Count() >= 4 &&
					hc.stats.healthy.Value() == 0) {
					return fmt.Errorf("stats not expected, %d, %d, %d, %d, %d", hc.stats.attempt.Count(), hc.stats.success.Count(),
						hc.stats.failure.Count(), hc.stats.activeFailure.Count(), hc.stats.healthy.Value())
				}
				return nil
			},
		},
		testCase{
			ServiceName: "test_timeout",
			host: &mockHost{
				addr:   "test_timeout",
				delay:  2 * time.Second,
				status: true,
			},
			running: func(*mockHost) {
				time.Sleep(3 * time.Second)
			},
			verify: func(hc *healthChecker) error {
				// verify, timeout is 2 seconds, last 3 seconds, expected get a timeout failure
				// should not retry more than 2
				cbCounter := result.results["test_timeout"]
				changed := atomic.LoadUint32(&cbCounter.changed)
				if changed != 1 {
					return fmt.Errorf("timeout changed not expected %d", changed)
				}
				if !(hc.stats.attempt.Count() >= 1 &&
					hc.stats.attempt.Count() <= 2 &&
					hc.stats.success.Count() == 0 &&
					hc.stats.failure.Count() <= 2 &&
					hc.stats.networkFailure.Count() <= 2 &&
					hc.stats.healthy.Value() == 0) {
					return fmt.Errorf("stats not expected, %d, %d, %d, %d, %d", hc.stats.attempt.Count(), hc.stats.success.Count(),
						hc.stats.failure.Count(), hc.stats.networkFailure.Count(), hc.stats.healthy.Value())
				}
				return nil
			},
		},
		testCase{
			ServiceName: "test_fail2good",
			host: &mockHost{
				addr:   "test_fail2good",
				status: false,
			},
			running: func(host *mockHost) {
				time.Sleep(interval + interval/2)
				host.SetHealth(true)
				time.Sleep(5 * interval)
			},
			verify: func(hc *healthChecker) error {
				// good - bad - good, 2 changed
				// at least 4 attempts
				cbCounter := result.results["test_fail2good"]
				changed := atomic.LoadUint32(&cbCounter.changed)
				unchanged := atomic.LoadUint32(&cbCounter.unchanged)
				if changed != 2 || changed+unchanged < 4 {
					return fmt.Errorf("do not call enough callbacks %d, %d", changed, unchanged+changed)
				}
				if !(hc.stats.attempt.Count() >= 4 &&
					hc.stats.success.Count() >= 4 &&
					hc.stats.failure.Count() == 1 &&
					hc.stats.activeFailure.Count() == 1 &&
					hc.stats.healthy.Value() == 1) {
					return fmt.Errorf("stats not expected, %d, %d, %d, %d, %d", hc.stats.attempt.Count(), hc.stats.success.Count(),
						hc.stats.failure.Count(), hc.stats.activeFailure.Count(), hc.stats.healthy.Value())
				}
				return nil
			},
		},
	}
	for i, tc := range testCases {
		cfg := v2.HealthCheck{
			HealthCheckConfig: v2.HealthCheckConfig{
				Protocol:           "test",
				HealthyThreshold:   1,
				UnhealthyThreshold: 1,
				ServiceName:        tc.ServiceName,
				CommonCallbacks:    []string{"test"},
			},
			Interval: interval,
		}
		cluster := &mockCluster{
			hs: &mockHostSet{
				hosts: []types.Host{
					tc.host,
				},
			},
		}
		hc := CreateHealthCheck(cfg)
		hc.SetHealthCheckerHostSet(cluster.hs)
		tc.running(tc.host)
		time.Sleep(100 * time.Millisecond) // make sure checks finish
		hc.Stop()
		raw := hc.(*healthChecker)
		if err := tc.verify(raw); err != nil {
			t.Errorf("#%d, %v", i, err)
		}
	}
}<|MERGE_RESOLUTION|>--- conflicted
+++ resolved
@@ -23,11 +23,7 @@
 	"testing"
 	"time"
 
-<<<<<<< HEAD
-	"mosn.io/mosn/pkg/api/v2"
-=======
 	v2 "mosn.io/mosn/pkg/api/v2"
->>>>>>> d33729a6
 	"mosn.io/mosn/pkg/log"
 	"mosn.io/mosn/pkg/types"
 )
@@ -65,7 +61,7 @@
 	log.InitDefaultLogger("", log.DEBUG)
 	interval := 500 * time.Millisecond
 	firstInterval = interval
-	RegisterSessionFactory(types.ProtocolName("test"), &mockSessionFactory{})
+	RegisterSessionFactory(types.Protocol("test"), &mockSessionFactory{})
 	result := &testResult{
 		results: map[string]*testCounter{},
 	}
