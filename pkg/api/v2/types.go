--- conflicted
+++ resolved
@@ -44,16 +44,10 @@
 type Cluster struct {
 	Name                 string
 	ClusterType          ClusterType
-<<<<<<< HEAD
 	SubClusterType       SubClusterType
 	LbType               LbType
-	MaxRequestPerConn    uint64
-=======
-	SubClustetType       SubClusterType
->>>>>>> 4d74bf66
+	MaxRequestPerConn    uint32
 	ConnBufferLimitBytes uint32
-	LbType               LbType
-	MaxRequestPerConn    uint32
 	CirBreThresholds     CircuitBreakers
 	OutlierDetection     OutlierDetection
 	HealthCheck          HealthCheck
@@ -239,8 +233,6 @@
 type PublishContent struct {
 	ServiceName string
 	PubData     string
-<<<<<<< HEAD
-=======
 }
 
 type LBSubsetConfig struct {
@@ -328,5 +320,4 @@
 	Pattern string
 	Name    string
 	Method  string // http.Request.Method
->>>>>>> 4d74bf66
 }