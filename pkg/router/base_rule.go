/*
 * Licensed to the Apache Software Foundation (ASF) under one or more
 * contributor license agreements.  See the NOTICE file distributed with
 * this work for additional information regarding copyright ownership.
 * The ASF licenses this file to You under the Apache License, Version 2.0
 * (the "License"); you may not use this file except in compliance with
 * the License.  You may obtain a copy of the License at
 *
 *     http://www.apache.org/licenses/LICENSE-2.0
 *
 * Unless required by applicable law or agreed to in writing, software
 * distributed under the License is distributed on an "AS IS" BASIS,
 * WITHOUT WARRANTIES OR CONDITIONS OF ANY KIND, either express or implied.
 * See the License for the specific language governing permissions and
 * limitations under the License.
 */

package router

import (
	"context"
	"fmt"
	"math/rand"
	"net/http"
	"regexp"
	"strings"
	"sync"
	"time"

	"mosn.io/api"

	v2 "mosn.io/mosn/pkg/config/v2"
	"mosn.io/mosn/pkg/log"
	"mosn.io/mosn/pkg/protocol"
	httpmosn "mosn.io/mosn/pkg/protocol/http"
	"mosn.io/mosn/pkg/types"
	"mosn.io/mosn/pkg/upstream/cluster"
)

var (
	// https://tools.ietf.org/html/rfc3986#section-3.1
	schemeValidator = regexp.MustCompile("^[a-z][a-z0-9.+-]*$")
)

type RouteRuleImplBase struct {
	// match
	vHost                 *VirtualHostImpl
	routerMatch           v2.RouterMatch
	configHeaders         []*types.HeaderData
	configQueryParameters []types.QueryParameterMatcher //TODO: not implement yet
	// rewrite
	prefixRewrite         string
	hostRewrite           string
	autoHostRewrite       bool
	autoHostRewriteHeader string
	requestHeadersParser  *headerParser
	responseHeadersParser *headerParser
	// information
	upstreamProtocol string
	perFilterConfig  map[string]interface{}
	// policy
	policy *policy
	// direct response
	directResponseRule *directResponseImpl
<<<<<<< HEAD
	// request mirro
	mirrorPolicies *mirrorImpl
=======
	// redirect
	redirectRule *redirectImpl
>>>>>>> 01b03859
	// action
	routerAction       v2.RouteAction
	defaultCluster     *weightedClusterEntry // cluster name and metadata
	weightedClusters   map[string]weightedClusterEntry
	totalClusterWeight uint32
	lock               sync.Mutex
	randInstance       *rand.Rand
}

func NewRouteRuleImplBase(vHost *VirtualHostImpl, route *v2.Router) (*RouteRuleImplBase, error) {
	base := &RouteRuleImplBase{
		vHost:                 vHost,
		routerMatch:           route.Match,
		configHeaders:         getRouterHeaders(route.Match.Headers),
		prefixRewrite:         route.Route.PrefixRewrite,
		hostRewrite:           route.Route.HostRewrite,
		autoHostRewrite:       route.Route.AutoHostRewrite,
		autoHostRewriteHeader: route.Route.AutoHostRewriteHeader,
		requestHeadersParser:  getHeaderParser(route.Route.RequestHeadersToAdd, nil),
		responseHeadersParser: getHeaderParser(route.Route.ResponseHeadersToAdd, route.Route.ResponseHeadersToRemove),
		upstreamProtocol:      route.Route.UpstreamProtocol,
		perFilterConfig:       route.PerFilterConfig,
		policy:                &policy{},
		routerAction:          route.Route,
		defaultCluster: &weightedClusterEntry{
			clusterName: route.Route.ClusterName,
		},
		lock: sync.Mutex{},
	}
	// add clusters
	base.weightedClusters, base.totalClusterWeight = getWeightedClusterEntry(route.Route.WeightedClusters)
	if len(route.Route.MetadataMatch) > 0 {
		base.defaultCluster.clusterMetadataMatchCriteria = NewMetadataMatchCriteriaImpl(route.Route.MetadataMatch)
	}
	// add policy
	if route.Route.RetryPolicy != nil {
		base.policy.retryPolicy = &retryPolicyImpl{
			retryOn:      route.Route.RetryPolicy.RetryOn,
			retryTimeout: route.Route.RetryPolicy.RetryTimeout,
			numRetries:   route.Route.RetryPolicy.NumRetries,
		}
	}
	// add hash policy
	if route.Route.HashPolicy != nil && len(route.Route.HashPolicy) >= 1 {
		hp := route.Route.HashPolicy[0]
		if hp.Header != nil {
			base.policy.hashPolicy = &headerHashPolicyImpl{
				key: hp.Header.Key,
			}
		}
		if hp.Cookie != nil {
			base.policy.hashPolicy = &cookieHashPolicyImpl{
				name: hp.Cookie.Name,
				path: hp.Cookie.Path,
				ttl:  hp.Cookie.TTL,
			}
		}
	}
	// use source ip hash policy as default hash policy
	if base.policy.hashPolicy == nil {
		base.policy.hashPolicy = &sourceIPHashPolicyImpl{}
	}
	// add direct repsonse rule
	if route.DirectResponse != nil {
		base.directResponseRule = &directResponseImpl{
			status: route.DirectResponse.StatusCode,
			body:   route.DirectResponse.Body,
		}
	}
<<<<<<< HEAD
	// add mirror policies
	if route.Route.RequestMirrorPolicies != nil {
		base.policy.mirrorPolicy = &mirrorImpl{
			cluster: route.Route.RequestMirrorPolicies.Cluster,
			percent: int(route.Route.RequestMirrorPolicies.Percent),
			rand:    rand.New(rand.NewSource(time.Now().UnixNano())),
		}
	}
	if base.policy.mirrorPolicy == nil {
		base.policy.mirrorPolicy = &mirrorImpl{}
=======
	// add redirect rule
	if route.Redirect != nil {
		r := route.Redirect

		scheme := r.SchemeRedirect
		if len(scheme) > 0 {
			scheme = strings.ToLower(scheme)
			if !schemeValidator.MatchString(scheme) {
				return nil, fmt.Errorf("invalid scheme: %s", scheme)
			}
		}

		rule := &redirectImpl{
			path:   r.PathRedirect,
			host:   r.HostRedirect,
			scheme: scheme,
		}

		switch r.ResponseCode {
		case 0:
			// default to 301
			rule.code = http.StatusMovedPermanently
		case http.StatusMovedPermanently, http.StatusFound,
			http.StatusSeeOther, http.StatusTemporaryRedirect,
			http.StatusPermanentRedirect:
			rule.code = r.ResponseCode
		default:
			return nil, fmt.Errorf("redirect code not supported yet: %d", r.ResponseCode)
		}
		base.redirectRule = rule
>>>>>>> 01b03859
	}
	return base, nil
}

func (rri *RouteRuleImplBase) DirectResponseRule() api.DirectResponseRule {
	return rri.directResponseRule
}

<<<<<<< HEAD
func (rri *RouteRuleImplBase) MirrorPolicies() MirrorPolicies {
	return rri.mirrorPolicies
=======
func (rri *RouteRuleImplBase) RedirectRule() api.RedirectRule {
	if rri.redirectRule == nil {
		return nil
	}
	return rri.redirectRule
>>>>>>> 01b03859
}

// types.RouteRule
// Select Cluster for Routing
// if weighted cluster is nil, return clusterName directly, else
// select cluster from weighted-clusters
func (rri *RouteRuleImplBase) ClusterName() string {
	if len(rri.weightedClusters) == 0 {
		return rri.defaultCluster.clusterName
	}
	rri.lock.Lock()
	if rri.randInstance == nil {
		rri.randInstance = rand.New(rand.NewSource(time.Now().UnixNano()))
	}
	rri.lock.Unlock()
	selectedValue := rri.randInstance.Intn(int(rri.totalClusterWeight))
	for _, weightCluster := range rri.weightedClusters {
		selectedValue = selectedValue - int(weightCluster.clusterWeight)
		if selectedValue <= 0 {
			return weightCluster.clusterName
		}
	}
	return rri.defaultCluster.clusterName
}

func (rri *RouteRuleImplBase) UpstreamProtocol() string {
	return rri.upstreamProtocol
}

func (rri *RouteRuleImplBase) GlobalTimeout() time.Duration {
	return rri.routerAction.Timeout
}

func (rri *RouteRuleImplBase) Policy() api.Policy {
	return rri.policy
}

func (rri *RouteRuleImplBase) MetadataMatchCriteria(clusterName string) api.MetadataMatchCriteria {
	criteria := rri.defaultCluster.clusterMetadataMatchCriteria
	if len(rri.weightedClusters) != 0 {
		if cluster, ok := rri.weightedClusters[clusterName]; ok {
			criteria = cluster.clusterMetadataMatchCriteria
		}
	}
	if criteria == nil {
		return nil
	}
	return criteria

}

func (rri *RouteRuleImplBase) PerFilterConfig() map[string]interface{} {
	return rri.perFilterConfig
}

// matchRoute is a common matched for http
func (rri *RouteRuleImplBase) matchRoute(headers api.HeaderMap, randomValue uint64) bool {
	// 1. match headers' KV
	if !ConfigUtilityInst.MatchHeaders(headers, rri.configHeaders) {
		log.DefaultLogger.Debugf(RouterLogFormat, "routerule", "match header", headers)
		return false
	}
	// 2. match query parameters
	if len(rri.configQueryParameters) != 0 {
		var queryParams types.QueryParams
		if QueryString, ok := headers.Get(protocol.MosnHeaderQueryStringKey); ok {
			queryParams = httpmosn.ParseQueryString(QueryString)
		}
		if len(queryParams) != 0 {
			if !ConfigUtilityInst.MatchQueryParams(queryParams, rri.configQueryParameters) {
				log.DefaultLogger.Debugf(RouterLogFormat, "routerule", "match query params", queryParams)
				return false
			}
		}
	}
	return true
}

func (rri *RouteRuleImplBase) finalizePathHeader(headers api.HeaderMap, matchedPath string) {
	if len(rri.prefixRewrite) < 1 {
		return
	}
	if path, ok := headers.Get(protocol.MosnHeaderPathKey); ok {
		if strings.HasPrefix(path, matchedPath) {
			headers.Set(protocol.MosnOriginalHeaderPathKey, path)
			headers.Set(protocol.MosnHeaderPathKey, rri.prefixRewrite+path[len(matchedPath):])
			log.DefaultLogger.Infof(RouterLogFormat, "routerule", "finalizePathHeader", "add prefix to path, prefix is "+rri.prefixRewrite)
		}
	}
}

func (rri *RouteRuleImplBase) FinalizeRequestHeaders(headers api.HeaderMap, requestInfo api.RequestInfo) {
	rri.finalizeRequestHeaders(headers, requestInfo)
}

func (rri *RouteRuleImplBase) finalizeRequestHeaders(headers api.HeaderMap, requestInfo api.RequestInfo) {
	rri.requestHeadersParser.evaluateHeaders(headers, requestInfo)
	rri.vHost.requestHeadersParser.evaluateHeaders(headers, requestInfo)
	rri.vHost.globalRouteConfig.requestHeadersParser.evaluateHeaders(headers, requestInfo)
	if len(rri.hostRewrite) > 0 {
		headers.Set(protocol.IstioHeaderHostKey, rri.hostRewrite)
	} else if len(rri.autoHostRewriteHeader) > 0 {
		if headerValue, ok := headers.Get(rri.autoHostRewriteHeader); ok {
			headers.Set(protocol.IstioHeaderHostKey, headerValue)
		}
	} else if rri.autoHostRewrite {

		clusterSnapshot := cluster.GetClusterMngAdapterInstance().GetClusterSnapshot(context.TODO(), rri.routerAction.ClusterName)
		if clusterSnapshot != nil && (clusterSnapshot.ClusterInfo().ClusterType() == v2.STRICT_DNS_CLUSTER) {
			headers.Set(protocol.IstioHeaderHostKey, requestInfo.UpstreamHost().Hostname())
		}

	}
}

func (rri *RouteRuleImplBase) FinalizeResponseHeaders(headers api.HeaderMap, requestInfo api.RequestInfo) {
	rri.responseHeadersParser.evaluateHeaders(headers, requestInfo)
	rri.vHost.responseHeadersParser.evaluateHeaders(headers, requestInfo)
	rri.vHost.globalRouteConfig.responseHeadersParser.evaluateHeaders(headers, requestInfo)
}<|MERGE_RESOLUTION|>--- conflicted
+++ resolved
@@ -28,7 +28,6 @@
 	"time"
 
 	"mosn.io/api"
-
 	v2 "mosn.io/mosn/pkg/config/v2"
 	"mosn.io/mosn/pkg/log"
 	"mosn.io/mosn/pkg/protocol"
@@ -62,13 +61,8 @@
 	policy *policy
 	// direct response
 	directResponseRule *directResponseImpl
-<<<<<<< HEAD
-	// request mirro
-	mirrorPolicies *mirrorImpl
-=======
 	// redirect
 	redirectRule *redirectImpl
->>>>>>> 01b03859
 	// action
 	routerAction       v2.RouteAction
 	defaultCluster     *weightedClusterEntry // cluster name and metadata
@@ -138,18 +132,6 @@
 			body:   route.DirectResponse.Body,
 		}
 	}
-<<<<<<< HEAD
-	// add mirror policies
-	if route.Route.RequestMirrorPolicies != nil {
-		base.policy.mirrorPolicy = &mirrorImpl{
-			cluster: route.Route.RequestMirrorPolicies.Cluster,
-			percent: int(route.Route.RequestMirrorPolicies.Percent),
-			rand:    rand.New(rand.NewSource(time.Now().UnixNano())),
-		}
-	}
-	if base.policy.mirrorPolicy == nil {
-		base.policy.mirrorPolicy = &mirrorImpl{}
-=======
 	// add redirect rule
 	if route.Redirect != nil {
 		r := route.Redirect
@@ -180,7 +162,19 @@
 			return nil, fmt.Errorf("redirect code not supported yet: %d", r.ResponseCode)
 		}
 		base.redirectRule = rule
->>>>>>> 01b03859
+	}
+
+	fmt.Println("route.Route.RequestMirrorPolicies:", route.RequestMirrorPolicies)
+	// add mirror policies
+	if route.RequestMirrorPolicies != nil {
+		base.policy.mirrorPolicy = &mirrorImpl{
+			cluster: route.RequestMirrorPolicies.Cluster,
+			percent: int(route.RequestMirrorPolicies.Percent),
+			rand:    rand.New(rand.NewSource(time.Now().UnixNano())),
+		}
+	}
+	if base.policy.mirrorPolicy == nil {
+		base.policy.mirrorPolicy = &mirrorImpl{}
 	}
 	return base, nil
 }
@@ -189,16 +183,11 @@
 	return rri.directResponseRule
 }
 
-<<<<<<< HEAD
-func (rri *RouteRuleImplBase) MirrorPolicies() MirrorPolicies {
-	return rri.mirrorPolicies
-=======
 func (rri *RouteRuleImplBase) RedirectRule() api.RedirectRule {
 	if rri.redirectRule == nil {
 		return nil
 	}
 	return rri.redirectRule
->>>>>>> 01b03859
 }
 
 // types.RouteRule
