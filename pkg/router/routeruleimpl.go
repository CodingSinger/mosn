--- conflicted
+++ resolved
@@ -288,10 +288,6 @@
 	return nil
 }
 
-<<<<<<< HEAD
-
-// PathRouteRuleImpl used to "match path" with "exact comparing"
-=======
 func (srri *SofaRouteRuleImpl) RouteRule() types.RouteRule {
 	return srri
 }
@@ -300,7 +296,6 @@
 
 }
 
->>>>>>> 2759ab1e
 type PathRouteRuleImpl struct {
 	*RouteRuleImplBase
 	path string
@@ -316,6 +311,7 @@
 	return types.Exact
 }
 
+// PathRouteRuleImpl used to "match path" with "exact comparing"
 func (prri *PathRouteRuleImpl) Match(headers types.HeaderMap, randomValue uint64) types.Route {
 	// match base rule first
 	log.StartLogger.Debugf("path route rule match invoked")
@@ -339,16 +335,12 @@
 	return nil
 }
 
-<<<<<<< HEAD
-func (prri *PathRouteRuleImpl) FinalizeRequestHeaders(headers map[string]string, requestInfo types.RequestInfo) {
-=======
 func (prri *PathRouteRuleImpl) RouteRule() types.RouteRule {
 	return prri
 }
 
 func (prri *PathRouteRuleImpl) FinalizeRequestHeaders(headers types.HeaderMap, requestInfo types.RequestInfo) {
 	prri.finalizeRequestHeaders(headers, requestInfo)
->>>>>>> 2759ab1e
 	prri.finalizePathHeader(headers, prri.path)
 }
 
