--- conflicted
+++ resolved
@@ -52,11 +52,7 @@
 		servers := make([]config.ServerConfig, 0, 1)
 		server := config.ServerConfig{
 			DefaultLogPath:  "stdout",
-<<<<<<< HEAD
-			DefaultLogLevel: "DEBUG",
-=======
 			DefaultLogLevel: "info",
->>>>>>> 759a0887
 		}
 		servers = append(servers, server)
 		c.Servers = servers
@@ -90,10 +86,7 @@
 		m.clustermanager = cluster.NewClusterManager(nil, clusters, clusterMap, c.ClusterManager.AutoDiscovery, c.ClusterManager.RegistryUseHealthCheck)
 	}
 
-<<<<<<< HEAD
-=======
 	// initialize the routerManager
->>>>>>> 759a0887
 	m.routerManager = router.NewRouterManager()
 
 	for _, serverConfig := range c.Servers {
@@ -122,10 +115,7 @@
 				lc := config.ParseListenerConfig(&listenerConfig, inheritListeners)
 				lc.DisableConnIo = config.GetListenerDisableIO(&lc.FilterChains[0])
 
-<<<<<<< HEAD
-=======
 				// parse routers from conenection_manager fitler and add it the routerManager
->>>>>>> 759a0887
 				if routerConfig := config.ParseRouterConfiguration(&lc.FilterChains[0]); routerConfig.RouterConfigName != "" {
 					m.routerManager.AddOrUpdateRouters(routerConfig)
 				}
