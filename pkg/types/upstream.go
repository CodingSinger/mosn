--- conflicted
+++ resolved
@@ -87,11 +87,7 @@
 
 type MemberUpdateCallback func(priority uint32, hostsAdded []Host, hostsRemoved []Host)
 
-<<<<<<< HEAD
 // PrioritySet is a hostSet grouped by priority for a given cluster, for ease of load balancing.
-=======
-//  PrioritySet contains all of the HostSets for a given cluster grouped by priority
->>>>>>> 4d74bf66
 type PrioritySet interface {
 	
 	// Get the hostSet for this priority level, creating it if not exist.
@@ -102,13 +98,10 @@
 	HostSetsByPriority() []HostSet
 }
 
-<<<<<<< HEAD
+type HostPredicate func(Host) bool
+
 // HostSet is as set of hosts that contains all of the endpoints for a given
 // LocalityLbEndpoints priority level.
-=======
-type HostPredicate func(Host) bool
-
->>>>>>> 4d74bf66
 type HostSet interface {
 	
 	// all hosts that make up the set at the current time.
@@ -238,16 +231,14 @@
 	Stats() ClusterStats
 
 	ResourceManager() ResourceManager
-<<<<<<< HEAD
 	
 	// protocol used for health checking for this cluster
 	HealthCheckProtocol() string
-=======
-
+	
 	TLSMng() TLSContextManager
 
 	LbSubsetInfo() LBSubsetInfo
->>>>>>> 4d74bf66
+
 }
 
 type ResourceManager interface {
