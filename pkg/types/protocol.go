/*
 * Licensed to the Apache Software Foundation (ASF) under one or more
 * contributor license agreements.  See the NOTICE file distributed with
 * this work for additional information regarding copyright ownership.
 * The ASF licenses this file to You under the Apache License, Version 2.0
 * (the "License"); you may not use this file except in compliance with
 * the License.  You may obtain a copy of the License at
 *
 *     http://www.apache.org/licenses/LICENSE-2.0
 *
 * Unless required by applicable law or agreed to in writing, software
 * distributed under the License is distributed on an "AS IS" BASIS,
 * WITHOUT WARRANTIES OR CONDITIONS OF ANY KIND, either express or implied.
 * See the License for the specific language governing permissions and
 * limitations under the License.
 */

package types

import (
	"context"
)

// 	 The bunch of interfaces are structure skeleton to build a extensible protocol engine.
//
//   In mosn, we have 4 layers to build a mesh, protocol is the core layer to do protocol related encode/decode.
//	 -----------------------
//   |        PROXY          |
//    -----------------------
//   |       STREAMING       |
//    -----------------------
//   |        PROTOCOL       |
//    -----------------------
//   |         NET/IO        |
//    -----------------------
//
//	 Stream layer leverages protocol's ability to do binary-model conversation. In detail, Stream uses Protocols's encode/decode facade method and DecodeFilter to receive decode event call.
//

type Protocol string

// HeaderMap is a interface to provide operation facade with user-value headers
type HeaderMap interface {
	// Get value of key
	Get(key string) (string, bool)

	// Set key-value pair in header map, the previous pair will be replaced if exists
	Set(key, value string)

	// Del delete pair of specified key
	Del(key string)

	// Range calls f sequentially for each key and value present in the map.
	// If f returns false, range stops the iteration.
	Range(f func(key, value string) bool)

	// Clone used to deep copy header's map
	Clone() HeaderMap

	// ByteSize return size of HeaderMap
	ByteSize() uint64
}

// ProtocolEngine is a protocols' facade used by Stream, it provides
// auto protocol detection by the first byte recognition(called protocol code)
type ProtocolEngine interface {
	// Encoder is a encoder interface to extend various of protocols
	Encoder
<<<<<<< HEAD
	// Decode decodes data to headers-data-trailers by Stream
	// Stream register a DecodeFilter to receive decode event
	Decode(ctx context.Context, data IoBuffer, filter DecodeFilter)
	SpanBuilder
}

// DecodeFilter is a filter used by Stream to receive decode events
type DecodeFilter interface {
	// OnDecodeHeader is called on headers decoded
	OnDecodeHeader(streamID string, headers HeaderMap, endStream bool) FilterStatus
=======
>>>>>>> 28769358

	// Decoder is a decoder interface to extend various of protocols
	Decoder

	// Register encoder and decoder for the specified protocol code
	// TODO: use recognize interface instead of protocol code
	Register(protocolCode byte, encoder Encoder, decoder Decoder) error
}

// Encoder is a encoder interface to extend various of protocols
type Encoder interface {
	// Encode encodes a model to binary data
	// return 1. encoded bytes 2. encode error
	Encode(ctx context.Context, model interface{}) (IoBuffer, error)

	// EncodeTo encodes a model to binary data, and append into the given buffer
	// This method should be used in term of performance
	// return 1. encoded bytes number 2. encode error
	//EncodeTo(ctx context.Context, model interface{}, buf IoBuffer) (int, error)
}

// Decoder is a decoder interface to extend various of protocols
type Decoder interface {
	// Decode decodes binary data to a model
	// pass sub protocol type to identify protocol format
	// return 1. decoded model(nil if no enough data) 2. decode error
	Decode(ctx context.Context, data IoBuffer) (interface{}, error)
<<<<<<< HEAD
}

// Build the span for a specific protocol
type SpanBuilder interface {
	BuildSpan(args ...interface{}) Span
}

// SubProtocol Name
type SubProtocol string

// Multiplexing Accesslog Rate limit Curcuit Breakers
type Multiplexing interface {
	SplitFrame(data []byte) [][]byte
	GetStreamID(data []byte) string
	SetStreamID(data []byte, streamID string) []byte
}

// Tracing base on Multiplexing
type Tracing interface {
	Multiplexing
	GetServiceName(data []byte) string
	GetMethodName(data []byte) string
}

// RequestRouting RequestAccessControl RequesstFaultInjection base on Multiplexing
type RequestRouting interface {
	Multiplexing
	GetMetas(data []byte) map[string]string
}

// ProtocolConvertor change protocol base on Multiplexing
type ProtocolConvertor interface {
	Multiplexing
	Convert(data []byte) (map[string]string, []byte)
=======
>>>>>>> 28769358
}<|MERGE_RESOLUTION|>--- conflicted
+++ resolved
@@ -66,26 +66,14 @@
 type ProtocolEngine interface {
 	// Encoder is a encoder interface to extend various of protocols
 	Encoder
-<<<<<<< HEAD
-	// Decode decodes data to headers-data-trailers by Stream
-	// Stream register a DecodeFilter to receive decode event
-	Decode(ctx context.Context, data IoBuffer, filter DecodeFilter)
-	SpanBuilder
-}
-
-// DecodeFilter is a filter used by Stream to receive decode events
-type DecodeFilter interface {
-	// OnDecodeHeader is called on headers decoded
-	OnDecodeHeader(streamID string, headers HeaderMap, endStream bool) FilterStatus
-=======
->>>>>>> 28769358
-
 	// Decoder is a decoder interface to extend various of protocols
 	Decoder
+	// Build Span
+	SpanBuilder
 
 	// Register encoder and decoder for the specified protocol code
 	// TODO: use recognize interface instead of protocol code
-	Register(protocolCode byte, encoder Encoder, decoder Decoder) error
+	Register(protocolCode byte, encoder Encoder, decoder Decoder, spanBuilder SpanBuilder) error
 }
 
 // Encoder is a encoder interface to extend various of protocols
@@ -106,41 +94,9 @@
 	// pass sub protocol type to identify protocol format
 	// return 1. decoded model(nil if no enough data) 2. decode error
 	Decode(ctx context.Context, data IoBuffer) (interface{}, error)
-<<<<<<< HEAD
 }
 
 // Build the span for a specific protocol
 type SpanBuilder interface {
 	BuildSpan(args ...interface{}) Span
-}
-
-// SubProtocol Name
-type SubProtocol string
-
-// Multiplexing Accesslog Rate limit Curcuit Breakers
-type Multiplexing interface {
-	SplitFrame(data []byte) [][]byte
-	GetStreamID(data []byte) string
-	SetStreamID(data []byte, streamID string) []byte
-}
-
-// Tracing base on Multiplexing
-type Tracing interface {
-	Multiplexing
-	GetServiceName(data []byte) string
-	GetMethodName(data []byte) string
-}
-
-// RequestRouting RequestAccessControl RequesstFaultInjection base on Multiplexing
-type RequestRouting interface {
-	Multiplexing
-	GetMetas(data []byte) map[string]string
-}
-
-// ProtocolConvertor change protocol base on Multiplexing
-type ProtocolConvertor interface {
-	Multiplexing
-	Convert(data []byte) (map[string]string, []byte)
-=======
->>>>>>> 28769358
 }