--- conflicted
+++ resolved
@@ -15,6 +15,11 @@
 	Config map[string]interface{}
 }
 
+type AccessLogConfig struct {
+	LogPath   string `json:"log_path"`
+	LogFormat string `json:"log_format"`
+}
+
 type ListenerConfig struct {
 	Name           string
 	Address        string
@@ -22,15 +27,13 @@
 	NetworkFilters []FilterConfig `json:"network_filters"`
 	StreamFilters  []FilterConfig `json:"stream_filters"`
 
-<<<<<<< HEAD
+	//logger
 	LogPath  string `json:"log_path"`
 	LogLevel string `json:"log_level"`
 
-=======
-type ServerConfig struct {
-	LoggerPath string `json:"logger_path"`
-	LoggerLevel  string `json:"logger_level"`
->>>>>>> d0fd4a44
+	//access log
+	AccessLogs []AccessLogConfig `json:"access_logs"`
+
 	// only used in http2 case
 	DisableConnIo bool `json:"disable_conn_io"`
 }
