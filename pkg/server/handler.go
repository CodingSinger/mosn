--- conflicted
+++ resolved
@@ -28,10 +28,8 @@
 	"sync/atomic"
 
 	"fmt"
-<<<<<<< HEAD
 	"reflect"
-=======
->>>>>>> 1c1d083b
+
 
 	"github.com/alipay/sofa-mosn/pkg/api/v2"
 	"github.com/alipay/sofa-mosn/pkg/filter/accept/originaldst"
@@ -91,7 +89,7 @@
 	return uint64(atomic.LoadInt64(&ch.numConnections))
 }
 
-<<<<<<< HEAD
+
 var listenerName uint32
 
 func GenerateListenerID() string {
@@ -102,10 +100,8 @@
 // AddOrUpdateListener used to add or update listener
 // listener name is unique key to represent the listener
 // and listener with the same name must have the same configured address
-func (ch *connHandler) AddOrUpdateListener(lc *v2.ListenerConfig, networkFiltersFactory types.NetworkFilterChainFactory,
-=======
-func (ch *connHandler) AddListener(lc *v2.ListenerConfig, networkFiltersFactories []types.NetworkFilterChainFactory,
->>>>>>> 1c1d083b
+
+func (ch *connHandler) AddOrUpdateListener(lc *v2.ListenerConfig, networkFiltersFactories []types.NetworkFilterChainFactory,
 	streamFiltersFactories []types.StreamFilterChainFactory) types.ListenerEventListener {
 
 	var listenerName string
@@ -128,7 +124,7 @@
 		}
 
 		equalConfig := reflect.DeepEqual(al.listener.Config(), lc)
-		equalNetworkFilter := reflect.DeepEqual(al.networkFiltersFactory, networkFiltersFactory)
+		equalNetworkFilter := reflect.DeepEqual(al.streamFiltersFactories, streamFiltersFactories)
 		equalStreamFilters := reflect.DeepEqual(al.streamFiltersFactories, streamFiltersFactories)
 		// duplicate config does nothing
 		if equalConfig && equalNetworkFilter && equalStreamFilters {
@@ -148,7 +144,7 @@
 
 		// update network filter
 		if !equalNetworkFilter {
-			al.networkFiltersFactory = networkFiltersFactory
+			al.streamFiltersFactories = streamFiltersFactories
 		}
 
 		// update stream filter
@@ -157,11 +153,8 @@
 		}
 	} else {
 		// listener doesn't exist, add the listener
-
 		//TODO: connection level stop-chan usage confirm
 		listenerStopChan := make(chan struct{})
-
-<<<<<<< HEAD
 		//use default listener path
 		if lc.LogPath == "" {
 			lc.LogPath = MosnLogBasePath + string(os.PathSeparator) + lc.Name + ".log"
@@ -171,10 +164,6 @@
 		if err != nil {
 			ch.logger.Fatalf("initialize listener logger failed : %v", err)
 		}
-=======
-	al := newActiveListener(l, logger, als, networkFiltersFactories, streamFiltersFactories, ch, listenerStopChan, lc.DisableConnIo)
-	l.SetListenerCallbacks(al)
->>>>>>> 1c1d083b
 
 		//initialize access log
 		var als []types.AccessLog
@@ -195,7 +184,7 @@
 
 		l := network.NewListener(lc, logger)
 
-		al = newActiveListener(l, logger, als, networkFiltersFactory, streamFiltersFactories, ch, listenerStopChan, lc.DisableConnIo)
+		al = newActiveListener(l, logger, als, networkFiltersFactories, streamFiltersFactories, ch, listenerStopChan, lc.DisableConnIo)
 		l.SetListenerCallbacks(al)
 		ch.listeners = append(ch.listeners, al)
 	}
@@ -322,23 +311,6 @@
 
 // ListenerEventListener
 type activeListener struct {
-<<<<<<< HEAD
-	disableConnIo          bool
-	listener               types.Listener
-	networkFiltersFactory  types.NetworkFilterChainFactory
-	streamFiltersFactories []types.StreamFilterChainFactory
-	listenIP               string
-	listenPort             int
-	statsNamespace         string
-	conns                  *list.List
-	connsMux               sync.RWMutex
-	handler                *connHandler
-	stopChan               chan struct{}
-	stats                  *ListenerStats
-	logger                 log.Logger
-	accessLogs             []types.AccessLog
-	updatedLabel           bool
-=======
 	disableConnIo           bool
 	listener                types.Listener
 	networkFiltersFactories []types.NetworkFilterChainFactory
@@ -353,25 +325,13 @@
 	stats                   *ListenerStats
 	logger                  log.Logger
 	accessLogs              []types.AccessLog
->>>>>>> 1c1d083b
+	updatedLabel           bool
 }
 
 func newActiveListener(listener types.Listener, logger log.Logger, accessLoggers []types.AccessLog,
 	networkFiltersFactories []types.NetworkFilterChainFactory, streamFiltersFactories []types.StreamFilterChainFactory,
 	handler *connHandler, stopChan chan struct{}, disableConnIo bool) *activeListener {
 	al := &activeListener{
-<<<<<<< HEAD
-		disableConnIo:          disableConnIo,
-		listener:               listener,
-		networkFiltersFactory:  networkFiltersFactory,
-		streamFiltersFactories: streamFiltersFactories,
-		conns:        list.New(),
-		handler:      handler,
-		stopChan:     stopChan,
-		logger:       logger,
-		accessLogs:   accessLoggers,
-		updatedLabel: false,
-=======
 		disableConnIo:           disableConnIo,
 		listener:                listener,
 		networkFiltersFactories: networkFiltersFactories,
@@ -381,7 +341,7 @@
 		stopChan:   stopChan,
 		logger:     logger,
 		accessLogs: accessLoggers,
->>>>>>> 1c1d083b
+		updatedLabel: false,
 	}
 
 	listenPort := 0
