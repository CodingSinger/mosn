/*
 * Licensed to the Apache Software Foundation (ASF) under one or more
 * contributor license agreements.  See the NOTICE file distributed with
 * this work for additional information regarding copyright ownership.
 * The ASF licenses this file to You under the Apache License, Version 2.0
 * (the "License"); you may not use this file except in compliance with
 * the License.  You may obtain a copy of the License at
 *
 *     http://www.apache.org/licenses/LICENSE-2.0
 *
 * Unless required by applicable law or agreed to in writing, software
 * distributed under the License is distributed on an "AS IS" BASIS,
 * WITHOUT WARRANTIES OR CONDITIONS OF ANY KIND, either express or implied.
 * See the License for the specific language governing permissions and
 * limitations under the License.
 */

package sofarpc

import (
	"context"
	"sync"

	"github.com/alipay/sofa-mosn/pkg/log"
	"github.com/alipay/sofa-mosn/pkg/protocol"
	"github.com/alipay/sofa-mosn/pkg/protocol/sofarpc"
	str "github.com/alipay/sofa-mosn/pkg/stream"
	"github.com/alipay/sofa-mosn/pkg/types"
)

// StreamDirection represent the stream's direction
type StreamDirection int

// ServerStream = 1
// ClientStream = 0
const (
	ServerStream StreamDirection = 1
	ClientStream StreamDirection = 0
)

func init() {
	str.Register(protocol.SofaRPC, &streamConnFactory{})
}

type streamConnFactory struct{}

func (f *streamConnFactory) CreateClientStream(context context.Context, connection types.ClientConnection,
	clientCallbacks types.StreamConnectionEventListener, connCallbacks types.ConnectionEventListener) types.ClientStreamConnection {
	return newStreamConnection(context, connection, clientCallbacks, nil)
}

func (f *streamConnFactory) CreateServerStream(context context.Context, connection types.Connection,
	serverCallbacks types.ServerStreamConnectionEventListener) types.ServerStreamConnection {
	return newStreamConnection(context, connection, nil, serverCallbacks)
}

func (f *streamConnFactory) CreateBiDirectStream(context context.Context, connection types.ClientConnection,
	clientCallbacks types.StreamConnectionEventListener,
	serverCallbacks types.ServerStreamConnectionEventListener) types.ClientStreamConnection {
	return newStreamConnection(context, connection, clientCallbacks, serverCallbacks)
}

// types.DecodeFilter
// types.StreamConnection
// types.ClientStreamConnection
// types.ServerStreamConnection
type streamConnection struct {
	context         context.Context
	protocol        types.Protocol
	connection      types.Connection
	protocols       types.Protocols
	activeStreams   streamMap
	clientCallbacks types.StreamConnectionEventListener
	serverCallbacks types.ServerStreamConnectionEventListener

	logger log.Logger
}

func newStreamConnection(context context.Context, connection types.Connection, clientCallbacks types.StreamConnectionEventListener,
	serverCallbacks types.ServerStreamConnectionEventListener) types.ClientStreamConnection {

	return &streamConnection{
		context:         context,
		connection:      connection,
		protocols:       sofarpc.DefaultProtocols(),
		activeStreams:   newStreamMap(context),
		clientCallbacks: clientCallbacks,
		serverCallbacks: serverCallbacks,
		logger:          log.ByContext(context),
	}
}

// types.StreamConnection
func (conn *streamConnection) Dispatch(buf types.IoBuffer) {
	conn.protocols.Decode(conn.context, buf, conn)
}

func (conn *streamConnection) Protocol() types.Protocol {
	return conn.protocol
}

func (conn *streamConnection) GoAway() {
	// todo
}

func (conn *streamConnection) NewStream(ctx context.Context, streamID string, responseDecoder types.StreamReceiver) types.StreamSender {
	sofaBuffers := sofaBuffersByContext(ctx)
	stream := &sofaBuffers.client
	stream.context = context.WithValue(ctx, types.ContextKeyStreamID, streamID)
	stream.streamID = streamID
	stream.requestID = streamID
	stream.direction = ClientStream
	stream.connection = conn
	stream.decoder = responseDecoder

	conn.activeStreams.Set(streamID, stream)
	return stream
}

func (conn *streamConnection) OnDecodeHeader(streamID string, headers types.HeaderMap, endStream bool) types.FilterStatus {
	var stream *stream

	if cmd, ok := headers.(sofarpc.ProtoBasicCmd); ok {
		switch cmd.GetCmdType() {
		case sofarpc.REQUEST, sofarpc.REQUEST_ONEWAY:
			stream = conn.onNewStreamDetected(streamID, headers)
		case sofarpc.RESPONSE:
			stream, _ = conn.activeStreams.Get(streamID)
		}

		if stream != nil {
			stream.decoder.OnReceiveHeaders(conn.context, headers, endStream)
		}
	}
	if endStream {
		if stream != nil && stream.direction == ClientStream {
			// for client stream, remove stream on response end
			conn.activeStreams.Remove(stream.streamID)
		}
		return types.Stop
	}
	return types.Continue
}

// ~ HeaderMap
func (conn *streamConnection) OnDecodeData(streamID string, data types.IoBuffer, endStream bool) types.FilterStatus {
	if stream, ok := conn.activeStreams.Get(streamID); ok {
		if stream.direction == ClientStream {
			// for client stream, remove stream on response read
			conn.activeStreams.Remove(stream.streamID)
		}
		stream.decoder.OnReceiveData(conn.context, data, true)
	}

	return types.Stop
}

func (conn *streamConnection) OnDecodeTrailer(streamID string, trailers types.HeaderMap) types.FilterStatus {
	// unsupported
	return types.Stop
}

// todo, deal with more exception
func (conn *streamConnection) OnDecodeError(err error, header types.HeaderMap) {
	if err == nil {
		return
	}

	switch err.Error() {
	case types.UnSupportedProCode, sofarpc.UnKnownCmdcode, sofarpc.UnKnownReqtype:
		// for header decode error, close the connection directly
		conn.connection.Close(types.NoFlush, types.LocalClose)
	case types.CodecException:
		if cmd, ok := header.(sofarpc.ProtoBasicCmd); ok {

			if reqID := cmd.GetReqID(); reqID > 0 {
				streamID := protocol.StreamIDConv(reqID)

				var stream *stream
				switch cmd.GetCmdType() {
				case sofarpc.REQUEST, sofarpc.REQUEST_ONEWAY:
					stream = conn.onNewStreamDetected(streamID, header)
				case sofarpc.RESPONSE:
					stream, _ = conn.activeStreams.Get(streamID)
				}

				if stream != nil {
					if stream.direction == ClientStream {
						// for client stream, remove stream on response read
						stream.connection.activeStreams.Remove(stream.streamID)
					}
					stream.decoder.OnDecodeError(stream.context, err, header)
				}
			} else {
				// if no request id found, no reason to send response, so close connection
				conn.connection.Close(types.NoFlush, types.LocalClose)
			}
		}
	}
}

func (conn *streamConnection) onNewStreamDetected(streamID string, headers types.HeaderMap) *stream {
	if cmd, ok := headers.(sofarpc.ProtoBasicCmd); ok {
		sofaBuffers := sofaBuffersByContext(conn.context)
		stream := &sofaBuffers.server
		//stream := &stream{}
		stream.context = context.WithValue(conn.context, types.ContextKeyStreamID, streamID)
		stream.streamID = streamID
		stream.requestID = protocol.StreamIDConv(cmd.GetReqID())
		stream.direction = ServerStream
		stream.connection = conn

		log.DefaultLogger.Infof("OnReceiveHeaders, New stream detected, Request id = %s, StreamID = %s", stream.requestID, streamID)

		stream.decoder = conn.serverCallbacks.NewStream(conn.context, streamID, stream)
		conn.activeStreams.Set(streamID, stream)

		return stream
	}

<<<<<<< HEAD
	stream.decoder = conn.serverCallbacks.NewStream(conn.context, streamID, stream, conn.protocols)
	conn.activeStreams.Set(streamID, stream)
=======
	return nil
>>>>>>> 9c0dc1d0
}

// types.Stream
// types.StreamSender
type stream struct {
	context context.Context

	buffers *sofaBuffers

	streamID         string
	requestID        string
	direction        StreamDirection // 0: out, 1: in
	readDisableCount int
	connection       *streamConnection
	decoder          types.StreamReceiver
	streamCbs        []types.StreamEventListener
	encodedHeaders   types.IoBuffer
	encodedData      types.IoBuffer
}

// ~~ types.Stream
func (s *stream) AddEventListener(cb types.StreamEventListener) {
	s.streamCbs = append(s.streamCbs, cb)
}

func (s *stream) RemoveEventListener(cb types.StreamEventListener) {
	cbIdx := -1

	for i, streamCb := range s.streamCbs {
		if streamCb == cb {
			cbIdx = i
			break
		}
	}

	if cbIdx > -1 {
		s.streamCbs = append(s.streamCbs[:cbIdx], s.streamCbs[cbIdx+1:]...)
	}
}

func (s *stream) ResetStream(reason types.StreamResetReason) {
	for _, cb := range s.streamCbs {
		cb.OnResetStream(reason)
	}
}

func (s *stream) ReadDisable(disable bool) {
	s.connection.connection.SetReadDisable(disable)
}

func (s *stream) BufferLimit() uint32 {
	return s.connection.connection.BufferLimit()
}

// types.StreamSender
func (s *stream) AppendHeaders(context context.Context, headers types.HeaderMap, endStream bool) error {
	var err error

	if s.encodedHeaders, err = s.connection.protocols.EncodeHeaders(context, s.encodeSterilize(headers)); err != nil {
		return err
	}

	log.DefaultLogger.Infof("AppendHeaders,request id = %s, direction = %d", s.streamID, s.direction)

	if endStream {
		s.endStream()
	}

	return nil
}

func (s *stream) AppendData(context context.Context, data types.IoBuffer, endStream bool) error {
	s.encodedData = data

	log.DefaultLogger.Infof("AppendData,request id = %s, direction = %d", s.streamID, s.direction)

	if endStream {
		s.endStream()
	}

	return nil
}

func (s *stream) AppendTrailers(context context.Context, trailers types.HeaderMap) error {
	s.endStream()

	return nil
}

// Flush stream data
// For server stream, write out response
// For client stream, write out request
func (s *stream) endStream() {
	if s.encodedHeaders != nil {
		if stream, ok := s.connection.activeStreams.Get(s.streamID); ok {

			if s.encodedData != nil {
				stream.connection.connection.Write(s.encodedHeaders, s.encodedData)
			} else {
				//	s.connection.logger.Debugf("stream %s response body is void...", s.streamID)
				stream.connection.connection.Write(s.encodedHeaders)
			}
		} else {
			s.connection.logger.Errorf("No stream %s to end", s.streamID)
		}
	} else {
		s.connection.logger.Debugf("Response Headers is void...")
	}

	if s.direction == ServerStream {
		// for a server stream, remove stream on response wrote
		s.connection.activeStreams.Remove(s.streamID)
		//	log.StartLogger.Warnf("Remove Request ID = %+v",s.streamID)
	}
}

func (s *stream) GetStream() types.Stream {
	return s
}

type streamMap struct {
	smap map[string]*stream
	mux  sync.RWMutex
}

func newStreamMap(context context.Context) streamMap {
	smap := make(map[string]*stream, 32)

	return streamMap{
		smap: smap,
	}
}

func (m *streamMap) Has(streamID string) bool {
	m.mux.RLock()
	if _, ok := m.smap[streamID]; ok {
		m.mux.RUnlock()
		return true
	}
	m.mux.RUnlock()
	return false
}

func (m *streamMap) Get(streamID string) (s *stream, ok bool) {
	m.mux.RLock()
	s, ok = m.smap[streamID]
	m.mux.RUnlock()
	return
}

func (m *streamMap) Remove(streamID string) {
	m.mux.Lock()
	delete(m.smap, streamID)
	m.mux.Unlock()

}

func (m *streamMap) Set(streamID string, s *stream) {
	m.mux.Lock()
	m.smap[streamID] = s
	m.mux.Unlock()
}<|MERGE_RESOLUTION|>--- conflicted
+++ resolved
@@ -212,18 +212,13 @@
 
 		log.DefaultLogger.Infof("OnReceiveHeaders, New stream detected, Request id = %s, StreamID = %s", stream.requestID, streamID)
 
-		stream.decoder = conn.serverCallbacks.NewStream(conn.context, streamID, stream)
+		stream.decoder = conn.serverCallbacks.NewStream(conn.context, streamID, stream, conn.protocols)
 		conn.activeStreams.Set(streamID, stream)
 
 		return stream
 	}
 
-<<<<<<< HEAD
-	stream.decoder = conn.serverCallbacks.NewStream(conn.context, streamID, stream, conn.protocols)
-	conn.activeStreams.Set(streamID, stream)
-=======
 	return nil
->>>>>>> 9c0dc1d0
 }
 
 // types.Stream
