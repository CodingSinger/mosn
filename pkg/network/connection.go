package network

import (
	"context"
	"crypto/tls"
<<<<<<< HEAD
=======
	"fmt"
>>>>>>> 52d54df7
	"io"
	"net"
	"runtime"
	"runtime/debug"
	"sync"
	"sync/atomic"
	"time"

	"github.com/rcrowley/go-metrics"
	"gitlab.alipay-inc.com/afe/mosn/pkg/log"
	"gitlab.alipay-inc.com/afe/mosn/pkg/network/buffer"
	"gitlab.alipay-inc.com/afe/mosn/pkg/types"
)

const (
	ConnectionCloseDebugMsg = "Close connection %d, event %s, type %s, data read %d, data write %d"
	DefaultBufferCapacity   = 1 << 12
)

var idCounter uint64
var readerBufferPool = buffer.NewIoBufferPoolV2(1, DefaultBufferCapacity)
var writeBufferPool = buffer.NewIoBufferPoolV2(1, DefaultBufferCapacity*2)

type connection struct {
	id         uint64
	localAddr  net.Addr
	remoteAddr net.Addr

	nextProtocol         string
	noDelay              bool
	readEnabled          bool
	readEnabledChan      chan bool
	readDisableCount     int
	localAddressRestored bool
	aboveHighWatermark   bool
	bufferLimit          uint32
	rawConnection        net.Conn
	closeWithFlush       bool
	connCallbacks        []types.ConnectionEventListener
	bytesReadCallbacks   []func(bytesRead uint64)
	bytesSendCallbacks   []func(bytesSent uint64)
	filterManager        types.FilterManager

	stopChan           chan bool
	curWriteBufferData []types.IoBuffer
	readBuffer         *buffer.IoBufferPoolEntry
	writeBuffer        *buffer.IoBufferPoolEntry
	writeBufferMux     sync.RWMutex
	writeBufferChan    chan bool
	writeLoopStopChan  chan bool
	readerBufferPool   *buffer.IoBufferPoolV2
	writeBufferPool    *buffer.IoBufferPoolV2

	stats              *types.ConnectionStats
	lastBytesSizeRead  int64
	lastWriteSizeWrite int64

	closed    uint32
	startOnce sync.Once

	logger log.Logger
}

func NewServerConnection(rawc net.Conn, stopChan chan bool, logger log.Logger) types.Connection {
	id := atomic.AddUint64(&idCounter, 1)

	conn := &connection{
		id:                id,
		rawConnection:     rawc,
		localAddr:         rawc.LocalAddr(),
		remoteAddr:        rawc.RemoteAddr(),
		stopChan:          stopChan,
		readEnabled:       true,
		readEnabledChan:   make(chan bool, 1),
		writeBufferChan:   make(chan bool),
		writeLoopStopChan: make(chan bool, 1),
<<<<<<< HEAD
		readerBufferPool:  buffer.NewIoBufferPoolV2(1, 4096),
=======
		readerBufferPool:  readerBufferPool,
		writeBufferPool:   writeBufferPool,
>>>>>>> 52d54df7
		stats: &types.ConnectionStats{
			ReadTotal:    metrics.NewCounter(),
			ReadCurrent:  metrics.NewGauge(),
			WriteTotal:   metrics.NewCounter(),
			WriteCurrent: metrics.NewGauge(),
		},
		logger: log.DefaultLogger,
	}

	//conn.writeBuffer = buffer.NewWatermarkBuffer(DefaultWriteBufferCapacity, conn)
	conn.filterManager = newFilterManager(conn)

	return conn
}

// watermark listener
func (c *connection) OnHighWatermark() {
	c.aboveHighWatermark = true

	for _, cb := range c.connCallbacks {
		cb.OnAboveWriteBufferHighWatermark()
	}
}

func (c *connection) OnLowWatermark() {
	c.aboveHighWatermark = false

	for _, cb := range c.connCallbacks {
		cb.OnBelowWriteBufferLowWatermark()
	}
}

// basic

func (c *connection) Id() uint64 {
	return c.id
}

func (c *connection) Start(lctx context.Context) {
	c.startOnce.Do(func() {

		go func() {
			defer func() {
				if p := recover(); p != nil {
					// TODO: panic recover @wugou

					log.DefaultLogger.Errorf("panic %v\n", p)

					debug.PrintStack()
				}
			}()

			c.startReadLoop()
		}()

		go func() {
			defer func() {
				if p := recover(); p != nil {
					// TODO: panic recover @wugou

					log.DefaultLogger.Errorf("panic %v\n", p)

					debug.PrintStack()
				}
			}()

			c.startWriteLoop()
		}()
	})
}

func (c *connection) startReadLoop() {
	for {
		select {
		case <-c.stopChan:
			return
		case <-c.readEnabledChan:
		default:
			if c.readEnabled {
				err := c.doRead()

				if atomic.LoadUint32(&c.closed) > 0 {
					return
				}

				if err == io.EOF {
					// remote conn closed
					c.Close(types.NoFlush, types.RemoteClose)
					return
				}

				if err != nil {
					c.logger.Errorf("Error on read. Connection %d, err %s", c.id, err)
					c.Close(types.NoFlush, types.OnReadErrClose)
					return
				}
			} else {
				select {
				case <-c.readEnabledChan:
				case <-time.After(100 * time.Millisecond):
				}
			}

			runtime.Gosched()
		}
	}
}

func (c *connection) doRead() (err error) {
	if c.readBuffer == nil {
		c.readBuffer = c.readerBufferPool.Take(c.rawConnection)
	}

	var bytesRead int64

	bytesRead, err = c.readBuffer.Read()

	if err != nil {
		if te, ok := err.(net.Error); ok && te.Timeout() {
			return
		}

		c.readerBufferPool.Give(c.readBuffer)
		c.readBuffer = nil
		return err
	}

	c.updateReadBufStats(bytesRead, int64(c.readBuffer.Br.Len()))

	for _, cb := range c.bytesReadCallbacks {
		cb(uint64(bytesRead))
	}

	c.onRead(bytesRead)

	if c.readBuffer.Br.Len() == 0 {
		c.readerBufferPool.Give(c.readBuffer)
		c.readBuffer = nil
	}

	return
}

func (c *connection) updateReadBufStats(bytesRead int64, bytesBufSize int64) {
	if c.stats == nil {
		return
	}

	if bytesRead > 0 {
		c.stats.ReadTotal.Inc(bytesRead)
	}

	if bytesBufSize != c.lastBytesSizeRead {
		// todo: fix: when read blocks, ReadCurrent is out-of-date
		c.stats.ReadCurrent.Update(bytesBufSize)
		c.lastBytesSizeRead = bytesBufSize
	}
}

func (c *connection) onRead(bytesRead int64) {
	if !c.readEnabled {
		return
	}

	if bytesRead == 0 {
		return
	}

	c.filterManager.OnRead()
}

func (c *connection) Write(buffers ...types.IoBuffer) error {
	c.curWriteBufferData = buffers
	fs := c.filterManager.OnWrite()
	c.curWriteBufferData = nil

	if fs == types.StopIteration {
		return nil
	}

	c.writeBufferMux.Lock()

<<<<<<< HEAD
	for _, buf := range buffers {
		if buf != nil {
			buf.WriteTo(c.writeBuffer)
=======
	if c.writeBuffer == nil {
		c.writeBuffer = c.writeBufferPool.Take(c.rawConnection)
	}

	for _, buf := range buffers {
		if buf != nil {
			buf.WriteTo(c.writeBuffer.Br)
>>>>>>> 52d54df7
		}
	}

	c.writeBufferMux.Unlock()

	go func() {
		c.writeBufferChan <- true
	}()

	return nil
}

func (c *connection) startWriteLoop() {
	for {
		select {
		case <-c.stopChan:
			return
		case <-c.writeLoopStopChan:
			return
		case <-c.writeBufferChan:
			if atomic.LoadUint32(&c.closed) > 0 {
				return
			}

			_, err := c.doWrite()

			if err != nil {
				if te, ok := err.(net.Error); ok && te.Timeout() {
					continue
				}

				if err == io.EOF {
					// remote conn closed
					c.Close(types.NoFlush, types.RemoteClose)
				} else {
					c.logger.Errorf("Error on write. Connection %d, err %s", c.id, err)
					// on non-timeout error
					c.Close(types.NoFlush, types.OnWriteErrClose)
				}

				return
			}
		}
	}
}

func (c *connection) doWrite() (int64, error) {
	bytesSent, err := c.doWriteIo()

	c.updateWriteBuffStats(bytesSent, int64(c.writeBufLen()))

	for _, cb := range c.bytesSendCallbacks {
		cb(uint64(bytesSent))
	}

	return bytesSent, err
}

func (c *connection) doWriteIo() (bytesSent int64, err error) {
	var m int64

	for c.writeBufLen() > 0 {
		c.writeBufferMux.Lock()
		m, err = c.writeBuffer.Write()

		//if c.writeBuffer.Br.Len() == 0 {
		//	c.writeBufferPool.Give(c.writeBuffer)
		//	c.writeBuffer = nil
		//}
		c.writeBufferMux.Unlock()

		bytesSent += m

		if err != nil {
			if te, ok := err.(net.Error); ok && te.Timeout() {
				continue
			}

			break
		}
	}

	return bytesSent, err
}

func (c *connection) updateWriteBuffStats(bytesWrite int64, bytesBufSize int64) {
	if c.stats == nil {
		return
	}

	if bytesWrite > 0 {
		c.stats.WriteTotal.Inc(bytesWrite)
	}

	if bytesBufSize != c.lastWriteSizeWrite {
		c.stats.WriteCurrent.Update(bytesBufSize)
		c.lastWriteSizeWrite = bytesBufSize
	}
}

func (c *connection) writeBufLen() int {
	c.writeBufferMux.RLock()
	defer c.writeBufferMux.RUnlock()

	if c.writeBuffer == nil {
		return 0
	}

	wbLen := c.writeBuffer.Br.Len()

	return wbLen
}

func (c *connection) Close(ccType types.ConnectionCloseType, eventType types.ConnectionEvent) error {
	if !atomic.CompareAndSwapUint32(&c.closed, 0, 1) {
		return nil
	}

	// shutdown read first
	c.rawConnection.(*net.TCPConn).CloseRead()

	if ccType == types.FlushWrite {
		if c.writeBufLen() > 0 {
			c.closeWithFlush = true

			for {
				bytesSent, err := c.doWrite()

				if err != nil {
					if te, ok := err.(net.Error); !(ok && te.Timeout()) {
						break
					}
				}

				if bytesSent == 0 {
					break
				}
			}
		}
	}

	c.writeLoopStopChan <- true
	c.rawConnection.Close()

	c.logger.Debugf(ConnectionCloseDebugMsg, c.id, eventType,
		ccType, c.stats.ReadTotal.Count(), c.stats.WriteTotal.Count())

	c.updateReadBufStats(0, 0)
	c.updateWriteBuffStats(0, 0)

	for _, cb := range c.connCallbacks {
		cb.OnEvent(eventType)
	}

	return nil
}

func (c *connection) LocalAddr() net.Addr {
	return c.localAddr
}

func (c *connection) RemoteAddr() net.Addr {
	return c.remoteAddr
}

func (c *connection) AddConnectionEventListener(cb types.ConnectionEventListener) {
	exist := false

	for _, ccb := range c.connCallbacks {
		if &ccb == &cb {
			exist = true
		}
	}

	if !exist {
		c.connCallbacks = append(c.connCallbacks, cb)
	}
}

func (c *connection) AddBytesReadListener(cb func(bytesRead uint64)) {
	exist := false

	for _, brcb := range c.bytesReadCallbacks {
		if &brcb == &cb {
			exist = true
		}
	}

	if !exist {
		c.bytesReadCallbacks = append(c.bytesReadCallbacks, cb)
	}
}

func (c *connection) AddBytesSentListener(cb func(bytesSent uint64)) {
	exist := false

	for _, bscb := range c.bytesSendCallbacks {
		if &bscb == &cb {
			exist = true
		}
	}

	if !exist {
		c.bytesSendCallbacks = append(c.bytesSendCallbacks, cb)
	}
}

func (c *connection) NextProtocol() string {
	// TODO
	return ""
}

func (c *connection) SetNoDelay(enable bool) {
	if c.rawConnection != nil {
		rawc := c.rawConnection.(*net.TCPConn)
		rawc.SetNoDelay(enable)
	}
}

func (c *connection) SetReadDisable(disable bool) {
	if disable {
		if !c.readEnabled {
			c.readDisableCount++
			return
		}

		c.readEnabled = false
	} else {
		if c.readDisableCount > 0 {
			c.readDisableCount--
			return
		}

		c.readEnabled = true
		// only on read disable status, we need to trigger chan to wake read loop up
		c.readEnabledChan <- true
	}
}

func (c *connection) ReadEnabled() bool {
	return c.readEnabled
}

func (c *connection) Ssl() *tls.Conn {
	return nil
}

func (c *connection) SetBufferLimit(limit uint32) {
	if limit > 0 {
		c.bufferLimit = limit

		//c.writeBuffer.(*buffer.WatermarkBuffer).SetWaterMark(limit)
	}
}

func (c *connection) BufferLimit() uint32 {
	return c.bufferLimit
}

func (c *connection) SetLocalAddress(localAddress net.Addr, restored bool) {
	// TODO
	c.localAddressRestored = restored
}

func (c *connection) SetStats(stats *types.ConnectionStats) {
	c.stats = stats
}

func (c *connection) LocalAddressRestored() bool {
	return c.localAddressRestored
}

// BufferSource
func (c *connection) GetWriteBuffer() []types.IoBuffer {
	return c.curWriteBufferData
}

func (c *connection) GetReadBuffer() types.IoBuffer {
	if c.readBuffer != nil {
		return c.readBuffer.Br
	} else {
		return nil
	}
}

func (c *connection) AboveHighWatermark() bool {
	return c.aboveHighWatermark
}

func (c *connection) FilterManager() types.FilterManager {
	return c.filterManager
}

func (c *connection) RawConn() net.Conn {
	return c.rawConnection
}

type clientConnection struct {
	connection

	connectOnce sync.Once
}

func NewClientConnection(sourceAddr net.Addr, remoteAddr net.Addr, stopChan chan bool) types.ClientConnection {
	id := atomic.AddUint64(&idCounter, 1)

	if log.DefaultLogger == nil {
		log.InitDefaultLogger("", log.DEBUG)
	}

	conn := &clientConnection{
		connection: connection{
			id:                id,
			localAddr:         sourceAddr,
			remoteAddr:        remoteAddr,
			stopChan:          stopChan,
			readEnabled:       true,
			readEnabledChan:   make(chan bool, 1),
			writeBufferChan:   make(chan bool),
			writeLoopStopChan: make(chan bool, 1),
<<<<<<< HEAD
			readerBufferPool:  buffer.NewIoBufferPoolV2(1, 4096),
=======
			readerBufferPool:  readerBufferPool,
			writeBufferPool:   writeBufferPool,
>>>>>>> 52d54df7
			stats: &types.ConnectionStats{
				ReadTotal:    metrics.NewCounter(),
				ReadCurrent:  metrics.NewGauge(),
				WriteTotal:   metrics.NewCounter(),
				WriteCurrent: metrics.NewGauge(),
			},
			logger: log.DefaultLogger,
		},
	}

	conn.filterManager = newFilterManager(conn)

	return conn
}

func (cc *clientConnection) Connect(ioEnabled bool) (err error) {
	cc.connectOnce.Do(func() {
		var localTcpAddr *net.TCPAddr

		if cc.localAddr != nil {
			localTcpAddr, err = net.ResolveTCPAddr("tcp", cc.localAddr.String())
		}

		var remoteTcpAddr *net.TCPAddr
		remoteTcpAddr, err = net.ResolveTCPAddr("tcp", cc.remoteAddr.String())

		cc.rawConnection, err = net.DialTCP("tcp", localTcpAddr, remoteTcpAddr)
		var event types.ConnectionEvent

		if err != nil {
			if err == io.EOF {
				// remote conn closed
				event = types.RemoteClose
			} else if err, ok := err.(net.Error); ok && err.Timeout() {
				event = types.ConnectTimeout
			} else {
				event = types.ConnectFailed
			}
		} else {
			event = types.Connected

			if ioEnabled {
				cc.Start(nil)
			}
		}

		for _, cccb := range cc.connCallbacks {
			cccb.OnEvent(event)
		}
	})

	return
}<|MERGE_RESOLUTION|>--- conflicted
+++ resolved
@@ -3,10 +3,6 @@
 import (
 	"context"
 	"crypto/tls"
-<<<<<<< HEAD
-=======
-	"fmt"
->>>>>>> 52d54df7
 	"io"
 	"net"
 	"runtime"
@@ -83,12 +79,8 @@
 		readEnabledChan:   make(chan bool, 1),
 		writeBufferChan:   make(chan bool),
 		writeLoopStopChan: make(chan bool, 1),
-<<<<<<< HEAD
-		readerBufferPool:  buffer.NewIoBufferPoolV2(1, 4096),
-=======
 		readerBufferPool:  readerBufferPool,
 		writeBufferPool:   writeBufferPool,
->>>>>>> 52d54df7
 		stats: &types.ConnectionStats{
 			ReadTotal:    metrics.NewCounter(),
 			ReadCurrent:  metrics.NewGauge(),
@@ -271,11 +263,6 @@
 
 	c.writeBufferMux.Lock()
 
-<<<<<<< HEAD
-	for _, buf := range buffers {
-		if buf != nil {
-			buf.WriteTo(c.writeBuffer)
-=======
 	if c.writeBuffer == nil {
 		c.writeBuffer = c.writeBufferPool.Take(c.rawConnection)
 	}
@@ -283,7 +270,6 @@
 	for _, buf := range buffers {
 		if buf != nil {
 			buf.WriteTo(c.writeBuffer.Br)
->>>>>>> 52d54df7
 		}
 	}
 
@@ -604,12 +590,8 @@
 			readEnabledChan:   make(chan bool, 1),
 			writeBufferChan:   make(chan bool),
 			writeLoopStopChan: make(chan bool, 1),
-<<<<<<< HEAD
-			readerBufferPool:  buffer.NewIoBufferPoolV2(1, 4096),
-=======
 			readerBufferPool:  readerBufferPool,
 			writeBufferPool:   writeBufferPool,
->>>>>>> 52d54df7
 			stats: &types.ConnectionStats{
 				ReadTotal:    metrics.NewCounter(),
 				ReadCurrent:  metrics.NewGauge(),
