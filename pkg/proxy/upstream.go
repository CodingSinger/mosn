/*
 * Licensed to the Apache Software Foundation (ASF) under one or more
 * contributor license agreements.  See the NOTICE file distributed with
 * this work for additional information regarding copyright ownership.
 * The ASF licenses this file to You under the Apache License, Version 2.0
 * (the "License"); you may not use this file except in compliance with
 * the License.  You may obtain a copy of the License at
 *
 *     http://www.apache.org/licenses/LICENSE-2.0
 *
 * Unless required by applicable law or agreed to in writing, software
 * distributed under the License is distributed on an "AS IS" BASIS,
 * WITHOUT WARRANTIES OR CONDITIONS OF ANY KIND, either express or implied.
 * See the License for the specific language governing permissions and
 * limitations under the License.
 */

package proxy

import (
	"container/list"
	"context"
	"time"

	"sync/atomic"

	"github.com/alipay/sofa-mosn/pkg/log"
	"github.com/alipay/sofa-mosn/pkg/protocol"
	"github.com/alipay/sofa-mosn/pkg/types"
)

// types.StreamEventListener
// types.StreamReceiveListener
// types.PoolEventListener
type upstreamRequest struct {
	proxy         *proxy
	downStream    *downStream
	protocol      types.Protocol
	host          types.Host
	requestSender types.StreamSender
	connPool      types.ConnectionPool

	// ~~~ upstream response buf
	upstreamRespHeaders types.HeaderMap

	//~~~ state
	sendComplete bool
	dataSent     bool
	trailerSent  bool
	setupRetry   bool

	// time at send upstream request
	startTime time.Time

	// list element
	element *list.Element
}

// reset upstream request in proxy context
// 1. downstream cleanup
// 2. on upstream global timeout
// 3. on upstream per req timeout
// 4. on upstream response receive error
// 5. before a retry
func (r *upstreamRequest) resetStream() {
	if r.requestSender != nil {
		r.requestSender.GetStream().RemoveEventListener(r)
		r.requestSender.GetStream().ResetStream(types.StreamLocalReset)
	}
}

// types.StreamEventListener
// Called by stream layer normally
func (r *upstreamRequest) OnResetStream(reason types.StreamResetReason) {
	if r.setupRetry {
		return
	}
	// todo: check if we get a reset on encode request headers. e.g. send failed
	if !atomic.CompareAndSwapUint32(&r.downStream.upstreamReset, 0, 1) {
		return
	}

	r.downStream.resetReason = reason
	r.downStream.sendNotify()
}

func (r *upstreamRequest) OnDestroyStream() {}

func (r *upstreamRequest) endStream() {
	upstreamResponseDurationNs := time.Now().Sub(r.startTime).Nanoseconds()
	r.host.HostStats().UpstreamRequestDuration.Update(upstreamResponseDurationNs)
	r.host.HostStats().UpstreamRequestDurationTotal.Inc(upstreamResponseDurationNs)
	r.host.ClusterInfo().Stats().UpstreamRequestDuration.Update(upstreamResponseDurationNs)
	r.host.ClusterInfo().Stats().UpstreamRequestDurationTotal.Inc(upstreamResponseDurationNs)

	// todo: record upstream process time in request info
}

// types.StreamReceiveListener
// Method to decode upstream's response message
func (r *upstreamRequest) OnReceive(ctx context.Context, headers types.HeaderMap, data types.IoBuffer, trailers types.HeaderMap) {
	if r.downStream.processDone() || r.setupRetry {
		return
	}

	r.endStream()

	if code, err := protocol.MappingHeaderStatusCode(r.protocol, headers); err == nil {
		r.downStream.requestInfo.SetResponseCode(code)
	}

	r.downStream.requestInfo.SetResponseReceivedDuration(time.Now())
	r.downStream.downstreamRespHeaders = headers

	if data != nil {
		r.downStream.downstreamRespDataBuf = data.Clone()
		data.Drain(data.Len())
	}

	r.downStream.downstreamRespTrailers = trailers

<<<<<<< HEAD
	log.Proxy.Debugf(r.downStream.context, "[proxy][upstream] upstreamRequest OnReceive %+v", headers)
=======
	if r.downStream.logger.GetLogLevel() >= log.DEBUG {
		r.downStream.logger.Debugf("upstreamRequest OnReceive %+v", headers)
	}
>>>>>>> c2b09a54

	r.downStream.sendNotify()
}

func (r *upstreamRequest) receiveHeaders(endStream bool) {
	if r.downStream.processDone() || r.setupRetry {
		return
	}

	r.downStream.onUpstreamHeaders(endStream)
}

func (r *upstreamRequest) receiveData(endStream bool) {
	if r.downStream.processDone() || r.setupRetry {
		return
	}

	r.downStream.onUpstreamData(endStream)
}

func (r *upstreamRequest) receiveTrailers() {
	if r.downStream.processDone() || r.setupRetry {
		return
	}

	r.downStream.onUpstreamTrailers()

}

func (r *upstreamRequest) OnDecodeError(context context.Context, err error, headers types.HeaderMap) {
	r.OnResetStream(types.StreamLocalReset)
}

// ~~~ send request wrapper
func (r *upstreamRequest) appendHeaders(endStream bool) {
	if r.downStream.processDone() {
		return
	}
<<<<<<< HEAD
	log.Proxy.Debugf(r.downStream.context, "[proxy][upstream] upstream request encode headers")
	r.sendComplete = endStream

	log.Proxy.Debugf(r.downStream.context, "[proxy][upstream] upstream request before conn pool new stream")
	r.connPool.NewStream(r.downStream.context, r, r)
=======
	if log.DefaultLogger.GetLogLevel() >= log.TRACE {
		log.DefaultLogger.Tracef("upstream request encode headers")
	}
	r.sendComplete = endStream

	if log.DefaultLogger.GetLogLevel() >= log.TRACE {
		log.DefaultLogger.Tracef("upstream request before conn pool new stream")
	}
	if r.downStream.oneway {
		r.connPool.NewStream(r.downStream.context, nil, r)
	} else {
		r.connPool.NewStream(r.downStream.context, r, r)
	}
>>>>>>> c2b09a54
}

func (r *upstreamRequest) convertHeader(headers types.HeaderMap) types.HeaderMap {
	if r.downStream.noConvert {
		return headers
	}

	dp, up := r.downStream.convertProtocol()

	// need protocol convert
	if dp != up {
		if convHeader, err := protocol.ConvertHeader(r.downStream.context, dp, up, headers); err == nil {
			return convHeader
		} else {
			log.Proxy.Warnf(r.downStream.context, "[proxy][upstream] convert header from %s to %s failed, %s", dp, up, err.Error())
		}
	}
	return headers
}

func (r *upstreamRequest) appendData(endStream bool) {
	if r.downStream.processDone() {
		return
	}
	log.Proxy.Debugf(r.downStream.context, "[proxy][upstream] upstream request encode data")
	data := r.downStream.downstreamReqDataBuf
	r.sendComplete = endStream
	r.dataSent = true
	r.requestSender.AppendData(r.downStream.context, r.convertData(data), endStream)
}

func (r *upstreamRequest) convertData(data types.IoBuffer) types.IoBuffer {
	if r.downStream.noConvert {
		return data
	}

	dp, up := r.downStream.convertProtocol()

	// need protocol convert
	if dp != up {
		if convData, err := protocol.ConvertData(r.downStream.context, dp, up, data); err == nil {
			return convData
		} else {
			log.Proxy.Warnf(r.downStream.context, "[proxy][upstream] convert data from %s to %s failed, %s", dp, up, err.Error())
		}
	}
	return data
}

func (r *upstreamRequest) appendTrailers() {
	if r.downStream.processDone() {
		return
	}
	log.Proxy.Debugf(r.downStream.context, "[proxy][upstream] upstream request encode trailers")
	trailers := r.downStream.downstreamReqTrailers
	r.sendComplete = true
	r.trailerSent = true
	r.requestSender.AppendTrailers(r.downStream.context, trailers)
}

func (r *upstreamRequest) convertTrailer(trailers types.HeaderMap) types.HeaderMap {
	if r.downStream.noConvert {
		return trailers
	}

	dp, up := r.downStream.convertProtocol()

	// need protocol convert
	if dp != up {
		if convTrailer, err := protocol.ConvertTrailer(r.downStream.context, dp, up, trailers); err == nil {
			return convTrailer
		} else {
			log.Proxy.Warnf(r.downStream.context, "[proxy][upstream] convert header from %s to %s failed, %s", dp, up, err.Error())
		}
	}
	return trailers
}

// types.PoolEventListener
func (r *upstreamRequest) OnFailure(reason types.PoolFailureReason, host types.Host) {
	var resetReason types.StreamResetReason

	switch reason {
	case types.Overflow:
		resetReason = types.StreamOverflow
	case types.ConnectionFailure:
		resetReason = types.StreamConnectionFailed
	}

	r.host = host
	r.OnResetStream(resetReason)
}

func (r *upstreamRequest) OnReady(sender types.StreamSender, host types.Host) {
	r.requestSender = sender
	r.host = host
	r.requestSender.GetStream().AddEventListener(r)
	// start a upstream send
	r.startTime = time.Now()

	endStream := r.sendComplete && !r.dataSent && !r.trailerSent
	r.requestSender.AppendHeaders(r.downStream.context, r.convertHeader(r.downStream.downstreamReqHeaders), endStream)

	r.downStream.requestInfo.OnUpstreamHostSelected(host)
	r.downStream.requestInfo.SetUpstreamLocalAddress(host.Address())

	// debug message for upstream
<<<<<<< HEAD
	log.Proxy.Debugf(r.downStream.context, "[proxy][upstream] new upstream, proxyId = %v", r.downStream.ID)
=======
	if r.downStream.logger.GetLogLevel() >= log.DEBUG {
		r.downStream.logger.Debugf("client conn id %d, proxy id %d, upstream id %d", r.proxy.readCallbacks.Connection().ID(), r.downStream.ID, sender.GetStream().ID())
	}
>>>>>>> c2b09a54
	// todo: check if we get a reset on send headers
}<|MERGE_RESOLUTION|>--- conflicted
+++ resolved
@@ -119,13 +119,9 @@
 
 	r.downStream.downstreamRespTrailers = trailers
 
-<<<<<<< HEAD
-	log.Proxy.Debugf(r.downStream.context, "[proxy][upstream] upstreamRequest OnReceive %+v", headers)
-=======
-	if r.downStream.logger.GetLogLevel() >= log.DEBUG {
-		r.downStream.logger.Debugf("upstreamRequest OnReceive %+v", headers)
-	}
->>>>>>> c2b09a54
+	if log.Proxy.GetLogLevel() >= log.DEBUG {
+		log.Proxy.Debugf(r.downStream.context, "[proxy][upstream] upstreamRequest OnReceive %+v", headers)
+	}
 
 	r.downStream.sendNotify()
 }
@@ -164,27 +160,19 @@
 	if r.downStream.processDone() {
 		return
 	}
-<<<<<<< HEAD
-	log.Proxy.Debugf(r.downStream.context, "[proxy][upstream] upstream request encode headers")
+	if log.Proxy.GetLogLevel() >= log.DEBUG {
+		log.Proxy.Debugf(r.downStream.context, "[proxy][upstream] upstream request encode headers")
+	}
 	r.sendComplete = endStream
 
-	log.Proxy.Debugf(r.downStream.context, "[proxy][upstream] upstream request before conn pool new stream")
-	r.connPool.NewStream(r.downStream.context, r, r)
-=======
-	if log.DefaultLogger.GetLogLevel() >= log.TRACE {
-		log.DefaultLogger.Tracef("upstream request encode headers")
-	}
-	r.sendComplete = endStream
-
-	if log.DefaultLogger.GetLogLevel() >= log.TRACE {
-		log.DefaultLogger.Tracef("upstream request before conn pool new stream")
+	if log.Proxy.GetLogLevel() >= log.DEBUG {
+		log.Proxy.Debugf(r.downStream.context, "[proxy][upstream] upstream request before conn pool new stream")
 	}
 	if r.downStream.oneway {
 		r.connPool.NewStream(r.downStream.context, nil, r)
 	} else {
 		r.connPool.NewStream(r.downStream.context, r, r)
 	}
->>>>>>> c2b09a54
 }
 
 func (r *upstreamRequest) convertHeader(headers types.HeaderMap) types.HeaderMap {
@@ -292,12 +280,8 @@
 	r.downStream.requestInfo.SetUpstreamLocalAddress(host.Address())
 
 	// debug message for upstream
-<<<<<<< HEAD
-	log.Proxy.Debugf(r.downStream.context, "[proxy][upstream] new upstream, proxyId = %v", r.downStream.ID)
-=======
-	if r.downStream.logger.GetLogLevel() >= log.DEBUG {
-		r.downStream.logger.Debugf("client conn id %d, proxy id %d, upstream id %d", r.proxy.readCallbacks.Connection().ID(), r.downStream.ID, sender.GetStream().ID())
-	}
->>>>>>> c2b09a54
+	if log.Proxy.GetLogLevel() >= log.DEBUG {
+		log.Proxy.Debugf(r.downStream.context, "[proxy][upstream] new upstream, proxyId = %v", r.downStream.ID)
+	}
 	// todo: check if we get a reset on send headers
 }