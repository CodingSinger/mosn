--- conflicted
+++ resolved
@@ -29,11 +29,6 @@
 	"mosn.io/mosn/pkg/protocol"
 	"mosn.io/mosn/pkg/types"
 	"mosn.io/pkg/buffer"
-<<<<<<< HEAD
-
-	v2 "mosn.io/mosn/pkg/config/v2"
-=======
->>>>>>> 653c2f34
 )
 
 func init() {
@@ -98,15 +93,10 @@
 	for i, tc := range testCases {
 		s := &downStream{
 			proxy: &proxy{
-<<<<<<< HEAD
-				config:         &v2.Proxy{},
-				routersWrapper: &mockRouterWrapper{},
-				clusterManager: &mockClusterManager{},
-=======
+				config:           &v2.Proxy{},
 				routersWrapper:   &mockRouterWrapper{},
 				clusterManager:   &mockClusterManager{},
 				serverStreamConn: &mockServerConn{},
->>>>>>> 653c2f34
 			},
 			requestInfo: &network.RequestInfo{},
 			notify:      make(chan struct{}, 1),
@@ -153,15 +143,10 @@
 	}
 	s := &downStream{
 		proxy: &proxy{
-<<<<<<< HEAD
-			config:         &v2.Proxy{},
-			routersWrapper: &mockRouterWrapper{},
-			clusterManager: &mockClusterManager{},
-=======
+			config:           &v2.Proxy{},
 			routersWrapper:   &mockRouterWrapper{},
 			clusterManager:   &mockClusterManager{},
 			serverStreamConn: &mockServerConn{},
->>>>>>> 653c2f34
 		},
 		requestInfo: &network.RequestInfo{},
 		notify:      make(chan struct{}, 1),
@@ -276,15 +261,10 @@
 	for i, tc := range testCases {
 		s := &downStream{
 			proxy: &proxy{
-<<<<<<< HEAD
-				config:         &v2.Proxy{},
-				routersWrapper: &mockRouterWrapper{},
-				clusterManager: &mockClusterManager{},
-=======
+				config:           &v2.Proxy{},
 				routersWrapper:   &mockRouterWrapper{},
 				clusterManager:   &mockClusterManager{},
 				serverStreamConn: &mockServerConn{},
->>>>>>> 653c2f34
 			},
 			requestInfo: &network.RequestInfo{},
 			notify:      make(chan struct{}, 1),
