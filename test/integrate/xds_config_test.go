--- conflicted
+++ resolved
@@ -47,17 +47,10 @@
 var json = jsoniter.ConfigCompatibleWithStandardLibrary
 
 type effectiveConfig struct {
-<<<<<<< HEAD
-	MOSNConfig interface{}            `json:"mosn_config,omitempty"`
-	Listener   map[string]v2.Listener `json:"listener,omitempty"`
-	Cluster    map[string]v2.Cluster  `json:"cluster,omitempty"`
-	Routers    map[string]v2.RouterConfiguration `json:"routers,omitempty"`
-=======
 	MOSNConfig interface{}                       `json:"mosn_config,omitempty"`
 	Listener   map[string]v2.Listener            `json:"listener,omitempty"`
 	Cluster    map[string]v2.Cluster             `json:"cluster,omitempty"`
-	Routers    map[string]v2.RouterConfiguration `josn:"routers,omitempty"`
->>>>>>> ca0af151
+	Routers    map[string]v2.RouterConfiguration `json:"routers,omitempty"`
 }
 
 func handleListenersResp(msg *xdsapi.DiscoveryResponse) []*xdsapi.Listener {
@@ -134,15 +127,9 @@
 	}
 	var m effectiveConfig
 	err = json.Unmarshal(buf, &m)
-<<<<<<< HEAD
-	  if err != nil {
+	if err != nil {
 		t.Fatal(err)
-	  }
-=======
-	if err != nil {
-		t.Fatal(err)
-	}
->>>>>>> ca0af151
+	}
 
 	if m.MOSNConfig == nil {
 		t.Fatalf("mosn_config missing")
@@ -161,15 +148,9 @@
 		t.Fatal(err)
 	}
 	err = json.Unmarshal(buf, &m)
-<<<<<<< HEAD
-	  if err != nil {
+	if err != nil {
 		t.Fatal(err)
-	  }
-=======
-	if err != nil {
-		t.Fatal(err)
-	}
->>>>>>> ca0af151
+	}
 
 	if m.MOSNConfig == nil {
 		t.Fatalf("mosn_config missing")
